/*
 * Licensed to Elasticsearch under one or more contributor
 * license agreements. See the NOTICE file distributed with
 * this work for additional information regarding copyright
 * ownership. Elasticsearch licenses this file to you under
 * the Apache License, Version 2.0 (the "License"); you may
 * not use this file except in compliance with the License.
 * You may obtain a copy of the License at
 *
 *    http://www.apache.org/licenses/LICENSE-2.0
 *
 * Unless required by applicable law or agreed to in writing,
 * software distributed under the License is distributed on an
 * "AS IS" BASIS, WITHOUT WARRANTIES OR CONDITIONS OF ANY
 * KIND, either express or implied.  See the License for the
 * specific language governing permissions and limitations
 * under the License.
 */

package org.elasticsearch.snapshots;

import org.apache.logging.log4j.LogManager;
import org.apache.logging.log4j.Logger;
import org.apache.lucene.util.SetOnce;
import org.elasticsearch.ExceptionsHelper;
import org.elasticsearch.Version;
import org.elasticsearch.action.ActionListener;
import org.elasticsearch.action.ActionType;
import org.elasticsearch.action.RequestValidators;
import org.elasticsearch.action.StepListener;
import org.elasticsearch.action.admin.cluster.repositories.cleanup.CleanupRepositoryAction;
import org.elasticsearch.action.admin.cluster.repositories.cleanup.CleanupRepositoryRequest;
import org.elasticsearch.action.admin.cluster.repositories.cleanup.CleanupRepositoryResponse;
import org.elasticsearch.action.admin.cluster.repositories.cleanup.TransportCleanupRepositoryAction;
import org.elasticsearch.action.admin.cluster.repositories.put.PutRepositoryAction;
import org.elasticsearch.action.admin.cluster.repositories.put.TransportPutRepositoryAction;
import org.elasticsearch.action.admin.cluster.reroute.ClusterRerouteAction;
import org.elasticsearch.action.admin.cluster.reroute.ClusterRerouteRequest;
import org.elasticsearch.action.admin.cluster.reroute.TransportClusterRerouteAction;
import org.elasticsearch.action.admin.cluster.snapshots.create.CreateSnapshotAction;
import org.elasticsearch.action.admin.cluster.snapshots.create.CreateSnapshotResponse;
import org.elasticsearch.action.admin.cluster.snapshots.create.TransportCreateSnapshotAction;
import org.elasticsearch.action.admin.cluster.snapshots.delete.DeleteSnapshotAction;
import org.elasticsearch.action.admin.cluster.snapshots.delete.DeleteSnapshotRequest;
import org.elasticsearch.action.admin.cluster.snapshots.delete.TransportDeleteSnapshotAction;
import org.elasticsearch.action.admin.cluster.snapshots.restore.RestoreSnapshotAction;
import org.elasticsearch.action.admin.cluster.snapshots.restore.RestoreSnapshotRequest;
import org.elasticsearch.action.admin.cluster.snapshots.restore.RestoreSnapshotResponse;
import org.elasticsearch.action.admin.cluster.snapshots.restore.TransportRestoreSnapshotAction;
import org.elasticsearch.action.admin.cluster.state.ClusterStateAction;
import org.elasticsearch.action.admin.cluster.state.ClusterStateRequest;
import org.elasticsearch.action.admin.cluster.state.ClusterStateResponse;
import org.elasticsearch.action.admin.cluster.state.TransportClusterStateAction;
import org.elasticsearch.action.admin.indices.create.CreateIndexAction;
import org.elasticsearch.action.admin.indices.create.CreateIndexRequest;
import org.elasticsearch.action.admin.indices.create.CreateIndexResponse;
import org.elasticsearch.action.admin.indices.create.TransportCreateIndexAction;
import org.elasticsearch.action.admin.indices.delete.DeleteIndexAction;
import org.elasticsearch.action.admin.indices.delete.DeleteIndexRequest;
import org.elasticsearch.action.admin.indices.delete.TransportDeleteIndexAction;
import org.elasticsearch.action.admin.indices.mapping.put.AutoPutMappingAction;
import org.elasticsearch.action.admin.indices.mapping.put.PutMappingAction;
import org.elasticsearch.action.admin.indices.mapping.put.TransportAutoPutMappingAction;
import org.elasticsearch.action.admin.indices.mapping.put.TransportPutMappingAction;
import org.elasticsearch.action.admin.indices.shards.IndicesShardStoresAction;
import org.elasticsearch.action.admin.indices.shards.TransportIndicesShardStoresAction;
import org.elasticsearch.action.bulk.BulkAction;
import org.elasticsearch.index.IndexingPressure;
import org.elasticsearch.action.bulk.BulkRequest;
import org.elasticsearch.action.bulk.BulkResponse;
import org.elasticsearch.action.bulk.TransportBulkAction;
import org.elasticsearch.action.bulk.TransportShardBulkAction;
import org.elasticsearch.action.index.IndexRequest;
import org.elasticsearch.action.resync.TransportResyncReplicationAction;
import org.elasticsearch.action.search.SearchAction;
import org.elasticsearch.action.search.SearchExecutionStatsCollector;
import org.elasticsearch.action.search.SearchPhaseController;
import org.elasticsearch.action.search.SearchRequest;
import org.elasticsearch.action.search.SearchResponse;
import org.elasticsearch.action.search.SearchTransportService;
import org.elasticsearch.action.search.TransportSearchAction;
import org.elasticsearch.action.support.ActionFilters;
import org.elasticsearch.action.support.ActionTestUtils;
import org.elasticsearch.action.support.ActiveShardCount;
import org.elasticsearch.action.support.AutoCreateIndex;
import org.elasticsearch.action.support.DestructiveOperations;
import org.elasticsearch.action.support.GroupedActionListener;
import org.elasticsearch.action.support.PlainActionFuture;
import org.elasticsearch.action.support.TransportAction;
import org.elasticsearch.action.support.WriteRequest;
import org.elasticsearch.action.support.master.AcknowledgedResponse;
import org.elasticsearch.action.update.UpdateHelper;
import org.elasticsearch.client.AdminClient;
import org.elasticsearch.client.node.NodeClient;
import org.elasticsearch.cluster.ClusterChangedEvent;
import org.elasticsearch.cluster.ClusterModule;
import org.elasticsearch.cluster.ClusterName;
import org.elasticsearch.cluster.ClusterState;
import org.elasticsearch.cluster.ClusterStateListener;
import org.elasticsearch.cluster.ESAllocationTestCase;
import org.elasticsearch.cluster.NodeConnectionsService;
import org.elasticsearch.cluster.SnapshotDeletionsInProgress;
import org.elasticsearch.cluster.SnapshotsInProgress;
import org.elasticsearch.cluster.action.index.MappingUpdatedAction;
import org.elasticsearch.cluster.action.index.NodeMappingRefreshAction;
import org.elasticsearch.cluster.action.shard.ShardStateAction;
import org.elasticsearch.cluster.coordination.AbstractCoordinatorTestCase;
import org.elasticsearch.cluster.coordination.ClusterBootstrapService;
import org.elasticsearch.cluster.coordination.CoordinationMetadata.VotingConfiguration;
import org.elasticsearch.cluster.coordination.CoordinationState;
import org.elasticsearch.cluster.coordination.Coordinator;
import org.elasticsearch.cluster.coordination.CoordinatorTests;
import org.elasticsearch.cluster.coordination.DeterministicTaskQueue;
import org.elasticsearch.cluster.coordination.ElectionStrategy;
import org.elasticsearch.cluster.coordination.InMemoryPersistedState;
import org.elasticsearch.cluster.coordination.MockSinglePrioritizingExecutor;
import org.elasticsearch.cluster.metadata.AliasValidator;
import org.elasticsearch.cluster.metadata.IndexMetadata;
import org.elasticsearch.cluster.metadata.IndexNameExpressionResolver;
import org.elasticsearch.cluster.metadata.MetadataCreateIndexService;
import org.elasticsearch.cluster.metadata.MetadataDeleteIndexService;
import org.elasticsearch.cluster.metadata.MetadataIndexUpgradeService;
import org.elasticsearch.cluster.metadata.MetadataMappingService;
import org.elasticsearch.cluster.node.DiscoveryNode;
import org.elasticsearch.cluster.node.DiscoveryNodeRole;
import org.elasticsearch.cluster.node.DiscoveryNodes;
import org.elasticsearch.cluster.routing.BatchedRerouteService;
import org.elasticsearch.cluster.routing.ShardRouting;
import org.elasticsearch.cluster.routing.UnassignedInfo;
import org.elasticsearch.cluster.routing.allocation.AllocationService;
import org.elasticsearch.cluster.routing.allocation.command.AllocateEmptyPrimaryAllocationCommand;
import org.elasticsearch.cluster.service.ClusterApplierService;
import org.elasticsearch.cluster.service.ClusterService;
import org.elasticsearch.cluster.service.FakeThreadPoolMasterService;
import org.elasticsearch.cluster.service.MasterService;
import org.elasticsearch.common.CheckedConsumer;
import org.elasticsearch.common.Nullable;
import org.elasticsearch.common.io.stream.NamedWriteableRegistry;
import org.elasticsearch.common.network.NetworkModule;
import org.elasticsearch.common.settings.ClusterSettings;
import org.elasticsearch.common.settings.IndexScopedSettings;
import org.elasticsearch.common.settings.Settings;
import org.elasticsearch.common.transport.TransportAddress;
import org.elasticsearch.common.util.BigArrays;
import org.elasticsearch.common.util.PageCacheRecycler;
import org.elasticsearch.common.util.concurrent.AbstractRunnable;
import org.elasticsearch.common.util.concurrent.PrioritizedEsThreadPoolExecutor;
import org.elasticsearch.common.xcontent.NamedXContentRegistry;
import org.elasticsearch.env.Environment;
import org.elasticsearch.env.NodeEnvironment;
import org.elasticsearch.env.TestEnvironment;
import org.elasticsearch.gateway.MetaStateService;
import org.elasticsearch.gateway.TransportNodesListGatewayStartedShards;
import org.elasticsearch.index.Index;
import org.elasticsearch.index.analysis.AnalysisRegistry;
import org.elasticsearch.index.seqno.GlobalCheckpointSyncAction;
import org.elasticsearch.index.seqno.RetentionLeaseSyncer;
import org.elasticsearch.index.shard.PrimaryReplicaSyncer;
import org.elasticsearch.indices.IndicesModule;
import org.elasticsearch.indices.IndicesService;
import org.elasticsearch.indices.ShardLimitValidator;
import org.elasticsearch.indices.SystemIndices;
import org.elasticsearch.indices.analysis.AnalysisModule;
import org.elasticsearch.indices.breaker.NoneCircuitBreakerService;
import org.elasticsearch.indices.cluster.IndicesClusterStateService;
import org.elasticsearch.indices.mapper.MapperRegistry;
import org.elasticsearch.indices.recovery.PeerRecoverySourceService;
import org.elasticsearch.indices.recovery.PeerRecoveryTargetService;
import org.elasticsearch.indices.recovery.RecoverySettings;
import org.elasticsearch.ingest.IngestService;
import org.elasticsearch.monitor.StatusInfo;
import org.elasticsearch.node.ResponseCollectorService;
import org.elasticsearch.plugins.PluginsService;
import org.elasticsearch.repositories.RepositoriesService;
import org.elasticsearch.repositories.Repository;
import org.elasticsearch.repositories.RepositoryData;
import org.elasticsearch.repositories.blobstore.BlobStoreRepository;
import org.elasticsearch.repositories.blobstore.BlobStoreTestUtil;
import org.elasticsearch.repositories.fs.FsRepository;
import org.elasticsearch.script.ScriptService;
import org.elasticsearch.search.SearchService;
import org.elasticsearch.search.builder.SearchSourceBuilder;
import org.elasticsearch.search.fetch.FetchPhase;
import org.elasticsearch.snapshots.mockstore.MockEventuallyConsistentRepository;
import org.elasticsearch.test.ESTestCase;
import org.elasticsearch.test.disruption.DisruptableMockTransport;
import org.elasticsearch.threadpool.ThreadPool;
import org.elasticsearch.transport.TransportException;
import org.elasticsearch.transport.TransportInterceptor;
import org.elasticsearch.transport.TransportRequest;
import org.elasticsearch.transport.TransportRequestHandler;
import org.elasticsearch.transport.TransportService;
import org.junit.After;
import org.junit.Before;

import java.io.IOException;
import java.nio.file.Path;
import java.util.Collection;
import java.util.Collections;
import java.util.Comparator;
import java.util.HashMap;
import java.util.HashSet;
import java.util.LinkedHashMap;
import java.util.List;
import java.util.Map;
import java.util.Objects;
import java.util.Optional;
import java.util.Set;
import java.util.concurrent.TimeUnit;
import java.util.concurrent.atomic.AtomicBoolean;
import java.util.concurrent.atomic.AtomicInteger;
import java.util.function.Supplier;
import java.util.stream.Collectors;
import java.util.stream.IntStream;
import java.util.stream.Stream;

import static java.util.Collections.emptyMap;
import static java.util.Collections.emptySet;
import static org.elasticsearch.action.support.ActionTestUtils.assertNoFailureListener;
import static org.elasticsearch.env.Environment.PATH_HOME_SETTING;
import static org.elasticsearch.monitor.StatusInfo.Status.HEALTHY;
import static org.elasticsearch.node.Node.NODE_NAME_SETTING;
import static org.hamcrest.Matchers.contains;
import static org.hamcrest.Matchers.containsInAnyOrder;
import static org.hamcrest.Matchers.either;
import static org.hamcrest.Matchers.empty;
import static org.hamcrest.Matchers.endsWith;
import static org.hamcrest.Matchers.hasSize;
import static org.hamcrest.Matchers.is;
import static org.hamcrest.Matchers.iterableWithSize;
import static org.hamcrest.Matchers.lessThanOrEqualTo;
import static org.hamcrest.Matchers.notNullValue;
import static org.mockito.Mockito.mock;

public class SnapshotResiliencyTests extends ESTestCase {

    private DeterministicTaskQueue deterministicTaskQueue;

    private TestClusterNodes testClusterNodes;

    private Path tempDir;

    /**
     * Context shared by all the node's {@link Repository} instances if the eventually consistent blobstore is to be used.
     * {@code null} if not using the eventually consistent blobstore.
     */
    @Nullable private MockEventuallyConsistentRepository.Context blobStoreContext;

    @Before
    public void createServices() {
        tempDir = createTempDir();
        if (randomBoolean()) {
            blobStoreContext = new MockEventuallyConsistentRepository.Context();
        }
        deterministicTaskQueue =
            new DeterministicTaskQueue(Settings.builder().put(NODE_NAME_SETTING.getKey(), "shared").build(), random());
    }

    @After
    public void verifyReposThenStopServices() {
        try {
            clearDisruptionsAndAwaitSync();

            final StepListener<CleanupRepositoryResponse> cleanupResponse = new StepListener<>();
            final StepListener<CreateSnapshotResponse> createSnapshotResponse = new StepListener<>();
            // Create another snapshot and then clean up the repository to verify that the repository works correctly no matter the
            // failures seen during the previous test.
            client().admin().cluster().prepareCreateSnapshot("repo", "last-snapshot")
                .setWaitForCompletion(true).setPartial(true).execute(createSnapshotResponse);
            continueOrDie(createSnapshotResponse, r -> {
                final SnapshotInfo snapshotInfo = r.getSnapshotInfo();
                // Snapshot can be partial because some tests leave indices in a red state because data nodes were stopped
                assertThat(snapshotInfo.state(), either(is(SnapshotState.SUCCESS)).or(is(SnapshotState.PARTIAL)));
                assertThat(snapshotInfo.shardFailures(), iterableWithSize(snapshotInfo.failedShards()));
                assertThat(snapshotInfo.successfulShards(), is(snapshotInfo.totalShards() - snapshotInfo.failedShards()));
                client().admin().cluster().cleanupRepository(new CleanupRepositoryRequest("repo"), cleanupResponse);
            });
            final AtomicBoolean cleanedUp = new AtomicBoolean(false);
            continueOrDie(cleanupResponse, r -> cleanedUp.set(true));

            runUntil(cleanedUp::get, TimeUnit.MINUTES.toMillis(1L));

            if (blobStoreContext != null) {
                blobStoreContext.forceConsistent();
            }
            BlobStoreTestUtil.assertConsistency(
                (BlobStoreRepository) testClusterNodes.randomMasterNodeSafe().repositoriesService.repository("repo"),
                Runnable::run);
        } finally {
            testClusterNodes.nodes.values().forEach(TestClusterNodes.TestClusterNode::stop);
        }
    }

    public void testSuccessfulSnapshotAndRestore() {
        setupTestCluster(randomFrom(1, 3, 5), randomIntBetween(2, 10));

        String repoName = "repo";
        String snapshotName = "snapshot";
        final String index = "test";
        final int shards = randomIntBetween(1, 10);
        final int documents = randomIntBetween(0, 100);

        final TestClusterNodes.TestClusterNode masterNode =
            testClusterNodes.currentMaster(testClusterNodes.nodes.values().iterator().next().clusterService.state());

        final StepListener<CreateSnapshotResponse> createSnapshotResponseListener = new StepListener<>();

        continueOrDie(createRepoAndIndex(repoName, index, shards), createIndexResponse -> {
            final Runnable afterIndexing = () -> client().admin().cluster().prepareCreateSnapshot(repoName, snapshotName)
                .setWaitForCompletion(true).execute(createSnapshotResponseListener);
            if (documents == 0) {
                afterIndexing.run();
            } else {
                final BulkRequest bulkRequest = new BulkRequest().setRefreshPolicy(WriteRequest.RefreshPolicy.IMMEDIATE);
                for (int i = 0; i < documents; ++i) {
                    bulkRequest.add(new IndexRequest(index).source(Collections.singletonMap("foo", "bar" + i)));
                }
                final StepListener<BulkResponse> bulkResponseStepListener = new StepListener<>();
                client().bulk(bulkRequest, bulkResponseStepListener);
                continueOrDie(bulkResponseStepListener, bulkResponse -> {
                    assertFalse("Failures in bulk response: " + bulkResponse.buildFailureMessage(), bulkResponse.hasFailures());
                    assertEquals(documents, bulkResponse.getItems().length);
                    afterIndexing.run();
                });
            }
        });

        final StepListener<AcknowledgedResponse> deleteIndexListener = new StepListener<>();

        continueOrDie(createSnapshotResponseListener,
            createSnapshotResponse -> client().admin().indices().delete(new DeleteIndexRequest(index), deleteIndexListener));

        final StepListener<RestoreSnapshotResponse> restoreSnapshotResponseListener = new StepListener<>();
        continueOrDie(deleteIndexListener, ignored -> client().admin().cluster().restoreSnapshot(
            new RestoreSnapshotRequest(repoName, snapshotName).waitForCompletion(true), restoreSnapshotResponseListener));

        final StepListener<SearchResponse> searchResponseListener = new StepListener<>();
        continueOrDie(restoreSnapshotResponseListener, restoreSnapshotResponse -> {
            assertEquals(shards, restoreSnapshotResponse.getRestoreInfo().totalShards());
            client().search(
                new SearchRequest(index).source(new SearchSourceBuilder().size(0).trackTotalHits(true)), searchResponseListener);
        });

        final AtomicBoolean documentCountVerified = new AtomicBoolean();
        continueOrDie(searchResponseListener, r -> {
            assertEquals(documents, Objects.requireNonNull(r.getHits().getTotalHits()).value);
            documentCountVerified.set(true);
        });

        runUntil(documentCountVerified::get, TimeUnit.MINUTES.toMillis(5L));
        assertNotNull(createSnapshotResponseListener.result());
        assertNotNull(restoreSnapshotResponseListener.result());
        assertTrue(documentCountVerified.get());
        SnapshotsInProgress finalSnapshotsInProgress = masterNode.clusterService.state().custom(SnapshotsInProgress.TYPE);
        assertFalse(finalSnapshotsInProgress.entries().stream().anyMatch(entry -> entry.state().completed() == false));
        final Repository repository = masterNode.repositoriesService.repository(repoName);
        Collection<SnapshotId> snapshotIds = getRepositoryData(repository).getSnapshotIds();
        assertThat(snapshotIds, hasSize(1));

        final SnapshotInfo snapshotInfo = repository.getSnapshotInfo(snapshotIds.iterator().next());
        assertEquals(SnapshotState.SUCCESS, snapshotInfo.state());
        assertThat(snapshotInfo.indices(), containsInAnyOrder(index));
        assertEquals(shards, snapshotInfo.successfulShards());
        assertEquals(0, snapshotInfo.failedShards());
    }

    public void testSnapshotWithNodeDisconnects() {
        final int dataNodes = randomIntBetween(2, 10);
        final int masterNodes = randomFrom(1, 3, 5);
        setupTestCluster(masterNodes, dataNodes);

        String repoName = "repo";
        String snapshotName = "snapshot";
        final String index = "test";
        final int shards = randomIntBetween(1, 10);

        final StepListener<CreateSnapshotResponse> createSnapshotResponseStepListener = new StepListener<>();

        final boolean partial = randomBoolean();
        continueOrDie(createRepoAndIndex(repoName, index, shards), createIndexResponse -> {
            for (int i = 0; i < randomIntBetween(0, dataNodes); ++i) {
                scheduleNow(this::disconnectRandomDataNode);
            }
            if (randomBoolean()) {
                scheduleNow(() -> testClusterNodes.clearNetworkDisruptions());
            }
            testClusterNodes.randomMasterNodeSafe().client.admin().cluster()
                .prepareCreateSnapshot(repoName, snapshotName).setPartial(partial).execute(createSnapshotResponseStepListener);
        });

        final AtomicBoolean snapshotNeverStarted = new AtomicBoolean(false);

        createSnapshotResponseStepListener.whenComplete(createSnapshotResponse -> {
            for (int i = 0; i < randomIntBetween(0, dataNodes); ++i) {
                scheduleNow(this::disconnectOrRestartDataNode);
            }
            // Only disconnect master if we have more than a single master and can simulate a failover
            final boolean disconnectedMaster = randomBoolean() && masterNodes > 1;
            if (disconnectedMaster) {
                scheduleNow(this::disconnectOrRestartMasterNode);
            }
            if (disconnectedMaster || randomBoolean()) {
                scheduleSoon(() -> testClusterNodes.clearNetworkDisruptions());
            } else if (randomBoolean()) {
                scheduleNow(() -> testClusterNodes.clearNetworkDisruptions());
            }
        }, e -> {
            if (partial == false) {
                final SnapshotException unwrapped = (SnapshotException) ExceptionsHelper.unwrap(e, SnapshotException.class);
                assertNotNull(unwrapped);
                assertThat(unwrapped.getMessage(), endsWith("Indices don't have primary shards [test]"));
                snapshotNeverStarted.set(true);
            } else {
                throw new AssertionError(e);
            }
        });

        runUntil(() -> testClusterNodes.randomMasterNode().map(master -> {
            if (snapshotNeverStarted.get()) {
                return true;
            }
            final SnapshotsInProgress snapshotsInProgress = master.clusterService.state().custom(SnapshotsInProgress.TYPE);
            return snapshotsInProgress != null && snapshotsInProgress.entries().isEmpty();
        }).orElse(false), TimeUnit.MINUTES.toMillis(1L));

        clearDisruptionsAndAwaitSync();

        final TestClusterNodes.TestClusterNode randomMaster = testClusterNodes.randomMasterNode()
            .orElseThrow(() -> new AssertionError("expected to find at least one active master node"));
        SnapshotsInProgress finalSnapshotsInProgress =
            randomMaster.clusterService.state().custom(SnapshotsInProgress.TYPE, SnapshotsInProgress.EMPTY);
        assertThat(finalSnapshotsInProgress.entries(), empty());
        final Repository repository = randomMaster.repositoriesService.repository(repoName);
        Collection<SnapshotId> snapshotIds = getRepositoryData(repository).getSnapshotIds();
        if (snapshotNeverStarted.get()) {
            assertThat(snapshotIds, empty());
        } else {
            assertThat(snapshotIds, hasSize(1));
        }
    }

    public void testSnapshotDeleteWithMasterFailover() {
        final int dataNodes = randomIntBetween(2, 10);
        final int masterNodes = randomFrom(3, 5);
        setupTestCluster(masterNodes, dataNodes);

        String repoName = "repo";
        String snapshotName = "snapshot";
        final String index = "test";
        final int shards = randomIntBetween(1, 10);

        final boolean waitForSnapshot = randomBoolean();
        final StepListener<CreateSnapshotResponse> createSnapshotResponseStepListener = new StepListener<>();
        continueOrDie(createRepoAndIndex(repoName, index, shards), createIndexResponse ->
            testClusterNodes.randomMasterNodeSafe().client.admin().cluster().prepareCreateSnapshot(repoName, snapshotName)
                .setWaitForCompletion(waitForSnapshot).execute(createSnapshotResponseStepListener));

        final AtomicBoolean snapshotDeleteResponded = new AtomicBoolean(false);
        continueOrDie(createSnapshotResponseStepListener, createSnapshotResponse -> {
            scheduleNow(this::disconnectOrRestartMasterNode);
            testClusterNodes.randomDataNodeSafe().client.admin().cluster()
                .prepareDeleteSnapshot(repoName, snapshotName).execute(ActionListener.wrap(() -> snapshotDeleteResponded.set(true)));
        });

        runUntil(() -> testClusterNodes.randomMasterNode().map(master -> snapshotDeleteResponded.get() &&
            master.clusterService.state().custom(SnapshotDeletionsInProgress.TYPE, SnapshotDeletionsInProgress.EMPTY)
                .getEntries().isEmpty()).orElse(false), TimeUnit.MINUTES.toMillis(1L));

        clearDisruptionsAndAwaitSync();

        final TestClusterNodes.TestClusterNode randomMaster = testClusterNodes.randomMasterNode()
            .orElseThrow(() -> new AssertionError("expected to find at least one active master node"));
        SnapshotsInProgress finalSnapshotsInProgress = randomMaster.clusterService.state().custom(SnapshotsInProgress.TYPE);
        assertThat(finalSnapshotsInProgress.entries(), empty());
        final Repository repository = randomMaster.repositoriesService.repository(repoName);
        Collection<SnapshotId> snapshotIds = getRepositoryData(repository).getSnapshotIds();
        assertThat(snapshotIds, hasSize(0));
    }

    public void testConcurrentSnapshotCreateAndDelete() {
        setupTestCluster(randomFrom(1, 3, 5), randomIntBetween(2, 10));

        String repoName = "repo";
        String snapshotName = "snapshot";
        final String index = "test";
        final int shards = randomIntBetween(1, 10);

        TestClusterNodes.TestClusterNode masterNode =
            testClusterNodes.currentMaster(testClusterNodes.nodes.values().iterator().next().clusterService.state());

        final StepListener<CreateSnapshotResponse> createSnapshotResponseStepListener = new StepListener<>();

        continueOrDie(createRepoAndIndex(repoName, index, shards),
            createIndexResponse -> client().admin().cluster().prepareCreateSnapshot(repoName, snapshotName)
                .execute(createSnapshotResponseStepListener));

        final StepListener<AcknowledgedResponse> deleteSnapshotStepListener = new StepListener<>();

        masterNode.clusterService.addListener(new ClusterStateListener() {
            @Override
            public void clusterChanged(ClusterChangedEvent event) {
                if (event.state().custom(SnapshotsInProgress.TYPE, SnapshotsInProgress.EMPTY).entries().isEmpty() == false) {
                    client().admin().cluster().prepareDeleteSnapshot(repoName, snapshotName).execute(deleteSnapshotStepListener);
                    masterNode.clusterService.removeListener(this);
                }
            }
        });

        final StepListener<CreateSnapshotResponse> createAnotherSnapshotResponseStepListener = new StepListener<>();

        continueOrDie(deleteSnapshotStepListener, acknowledgedResponse -> client().admin().cluster()
            .prepareCreateSnapshot(repoName, snapshotName).setWaitForCompletion(true).execute(createAnotherSnapshotResponseStepListener));
        continueOrDie(createAnotherSnapshotResponseStepListener, createSnapshotResponse ->
            assertEquals(createSnapshotResponse.getSnapshotInfo().state(), SnapshotState.SUCCESS));

        deterministicTaskQueue.runAllRunnableTasks();

        assertNotNull(createSnapshotResponseStepListener.result());
        assertNotNull(createAnotherSnapshotResponseStepListener.result());
        SnapshotsInProgress finalSnapshotsInProgress = masterNode.clusterService.state().custom(SnapshotsInProgress.TYPE);
        assertFalse(finalSnapshotsInProgress.entries().stream().anyMatch(entry -> entry.state().completed() == false));
        final Repository repository = masterNode.repositoriesService.repository(repoName);
        Collection<SnapshotId> snapshotIds = getRepositoryData(repository).getSnapshotIds();
        assertThat(snapshotIds, hasSize(1));

        final SnapshotInfo snapshotInfo = repository.getSnapshotInfo(snapshotIds.iterator().next());
        assertEquals(SnapshotState.SUCCESS, snapshotInfo.state());
        assertThat(snapshotInfo.indices(), containsInAnyOrder(index));
        assertEquals(shards, snapshotInfo.successfulShards());
        assertEquals(0, snapshotInfo.failedShards());
    }

    public void testConcurrentSnapshotCreateAndDeleteOther() {
        setupTestCluster(randomFrom(1, 3, 5), randomIntBetween(2, 10));

        String repoName = "repo";
        String snapshotName = "snapshot";
        final String index = "test";
        final int shards = randomIntBetween(1, 10);

        TestClusterNodes.TestClusterNode masterNode =
            testClusterNodes.currentMaster(testClusterNodes.nodes.values().iterator().next().clusterService.state());

        final StepListener<CreateSnapshotResponse> createSnapshotResponseStepListener = new StepListener<>();

        continueOrDie(createRepoAndIndex(repoName, index, shards),
            createIndexResponse -> client().admin().cluster().prepareCreateSnapshot(repoName, snapshotName)
                .setWaitForCompletion(true).execute(createSnapshotResponseStepListener));

        final StepListener<CreateSnapshotResponse> createOtherSnapshotResponseStepListener = new StepListener<>();

        continueOrDie(createSnapshotResponseStepListener,
            createSnapshotResponse -> client().admin().cluster().prepareCreateSnapshot(repoName, "snapshot-2")
                .execute(createOtherSnapshotResponseStepListener));

        final StepListener<AcknowledgedResponse> deleteSnapshotStepListener = new StepListener<>();

        continueOrDie(createOtherSnapshotResponseStepListener,
            createSnapshotResponse -> client().admin().cluster().prepareDeleteSnapshot(
                repoName, snapshotName).execute(deleteSnapshotStepListener));

        final StepListener<CreateSnapshotResponse> createAnotherSnapshotResponseStepListener = new StepListener<>();

        continueOrDie(deleteSnapshotStepListener, deleted -> {
            client().admin().cluster().prepareCreateSnapshot(repoName, snapshotName).setWaitForCompletion(true)
                    .execute(createAnotherSnapshotResponseStepListener);
            continueOrDie(createAnotherSnapshotResponseStepListener, createSnapshotResponse ->
                    assertEquals(createSnapshotResponse.getSnapshotInfo().state(), SnapshotState.SUCCESS));
        });

        deterministicTaskQueue.runAllRunnableTasks();

        SnapshotsInProgress finalSnapshotsInProgress = masterNode.clusterService.state().custom(SnapshotsInProgress.TYPE);
        assertFalse(finalSnapshotsInProgress.entries().stream().anyMatch(entry -> entry.state().completed() == false));
        final Repository repository = masterNode.repositoriesService.repository(repoName);
        Collection<SnapshotId> snapshotIds = getRepositoryData(repository).getSnapshotIds();
        // We end up with two snapshots no matter if the delete worked out or not
        assertThat(snapshotIds, hasSize(2));

        for (SnapshotId snapshotId : snapshotIds) {
            final SnapshotInfo snapshotInfo = repository.getSnapshotInfo(snapshotId);
            assertEquals(SnapshotState.SUCCESS, snapshotInfo.state());
            assertThat(snapshotInfo.indices(), containsInAnyOrder(index));
            assertEquals(shards, snapshotInfo.successfulShards());
            assertEquals(0, snapshotInfo.failedShards());
        }
    }

    public void testBulkSnapshotDeleteWithAbort() {
        setupTestCluster(randomFrom(1, 3, 5), randomIntBetween(2, 10));

        String repoName = "repo";
        String snapshotName = "snapshot";
        final String index = "test";
        final int shards = randomIntBetween(1, 10);

        TestClusterNodes.TestClusterNode masterNode =
                testClusterNodes.currentMaster(testClusterNodes.nodes.values().iterator().next().clusterService.state());

        final StepListener<CreateSnapshotResponse> createSnapshotResponseStepListener = new StepListener<>();

        continueOrDie(createRepoAndIndex(repoName, index, shards),
                createIndexResponse -> client().admin().cluster().prepareCreateSnapshot(repoName, snapshotName)
                        .setWaitForCompletion(true).execute(createSnapshotResponseStepListener));

        final int inProgressSnapshots = randomIntBetween(1, 5);
        final StepListener<Collection<CreateSnapshotResponse>> createOtherSnapshotResponseStepListener = new StepListener<>();
        final ActionListener<CreateSnapshotResponse> createSnapshotListener =
                new GroupedActionListener<>(createOtherSnapshotResponseStepListener, inProgressSnapshots);

        continueOrDie(createSnapshotResponseStepListener, createSnapshotResponse -> {
            for (int i = 0; i < inProgressSnapshots; i++) {
                client().admin().cluster().prepareCreateSnapshot(repoName, "other-" + i).execute(createSnapshotListener);
            }
        });

        final StepListener<AcknowledgedResponse> deleteSnapshotStepListener = new StepListener<>();

        continueOrDie(createOtherSnapshotResponseStepListener,
                createSnapshotResponse -> client().admin().cluster().deleteSnapshot(
                        new DeleteSnapshotRequest(repoName, "*"), deleteSnapshotStepListener));

        deterministicTaskQueue.runAllRunnableTasks();

        SnapshotsInProgress finalSnapshotsInProgress = masterNode.clusterService.state().custom(SnapshotsInProgress.TYPE);
        assertFalse(finalSnapshotsInProgress.entries().stream().anyMatch(entry -> entry.state().completed() == false));
        final Repository repository = masterNode.repositoriesService.repository(repoName);
        Collection<SnapshotId> snapshotIds = getRepositoryData(repository).getSnapshotIds();
        // No snapshots should be left in the repository
        assertThat(snapshotIds, empty());
    }

    public void testConcurrentSnapshotRestoreAndDeleteOther() {
        setupTestCluster(randomFrom(1, 3, 5), randomIntBetween(2, 10));

        String repoName = "repo";
        String snapshotName = "snapshot";
        final String index = "test";
        final int shards = randomIntBetween(1, 10);

        TestClusterNodes.TestClusterNode masterNode =
            testClusterNodes.currentMaster(testClusterNodes.nodes.values().iterator().next().clusterService.state());

        final StepListener<CreateSnapshotResponse> createSnapshotResponseStepListener = new StepListener<>();

        final int documentsFirstSnapshot = randomIntBetween(0, 100);

        continueOrDie(createRepoAndIndex(repoName, index, shards), createIndexResponse -> indexNDocuments(
            documentsFirstSnapshot, index, () -> client().admin().cluster()
                .prepareCreateSnapshot(repoName, snapshotName).setWaitForCompletion(true).execute(createSnapshotResponseStepListener)));

        final int documentsSecondSnapshot = randomIntBetween(0, 100);

        final StepListener<CreateSnapshotResponse> createOtherSnapshotResponseStepListener = new StepListener<>();

        final String secondSnapshotName = "snapshot-2";
        continueOrDie(createSnapshotResponseStepListener, createSnapshotResponse -> indexNDocuments(
            documentsSecondSnapshot, index, () -> client().admin().cluster().prepareCreateSnapshot(repoName, secondSnapshotName)
                .setWaitForCompletion(true).execute(createOtherSnapshotResponseStepListener)));

        final StepListener<AcknowledgedResponse> deleteSnapshotStepListener = new StepListener<>();
        final StepListener<RestoreSnapshotResponse> restoreSnapshotResponseListener = new StepListener<>();

        continueOrDie(createOtherSnapshotResponseStepListener,
            createSnapshotResponse -> {
                scheduleNow(
                    () -> client().admin().cluster().prepareDeleteSnapshot(repoName, snapshotName).execute(deleteSnapshotStepListener));
                scheduleNow(() -> client().admin().cluster().restoreSnapshot(
                    new RestoreSnapshotRequest(repoName, secondSnapshotName).waitForCompletion(true)
                        .renamePattern("(.+)").renameReplacement("restored_$1"),
                    restoreSnapshotResponseListener));
            });

        final StepListener<SearchResponse> searchResponseListener = new StepListener<>();
        continueOrDie(restoreSnapshotResponseListener, restoreSnapshotResponse -> {
            assertEquals(shards, restoreSnapshotResponse.getRestoreInfo().totalShards());
            client().search(new SearchRequest("restored_" + index).source(new SearchSourceBuilder().size(0).trackTotalHits(true)),
                searchResponseListener);
        });

        deterministicTaskQueue.runAllRunnableTasks();

        assertEquals(documentsFirstSnapshot + documentsSecondSnapshot,
            Objects.requireNonNull(searchResponseListener.result().getHits().getTotalHits()).value);
        assertThat(deleteSnapshotStepListener.result().isAcknowledged(), is(true));
        assertThat(restoreSnapshotResponseListener.result().getRestoreInfo().failedShards(), is(0));

        final Repository repository = masterNode.repositoriesService.repository(repoName);
        Collection<SnapshotId> snapshotIds = getRepositoryData(repository).getSnapshotIds();
        assertThat(snapshotIds, contains(createOtherSnapshotResponseStepListener.result().getSnapshotInfo().snapshotId()));

        for (SnapshotId snapshotId : snapshotIds) {
            final SnapshotInfo snapshotInfo = repository.getSnapshotInfo(snapshotId);
            assertEquals(SnapshotState.SUCCESS, snapshotInfo.state());
            assertThat(snapshotInfo.indices(), containsInAnyOrder(index));
            assertEquals(shards, snapshotInfo.successfulShards());
            assertEquals(0, snapshotInfo.failedShards());
        }
    }

    private void indexNDocuments(int documents, String index, Runnable afterIndexing) {
        if (documents == 0) {
            afterIndexing.run();
            return;
        }
        final BulkRequest bulkRequest = new BulkRequest().setRefreshPolicy(WriteRequest.RefreshPolicy.IMMEDIATE);
        for (int i = 0; i < documents; ++i) {
            bulkRequest.add(new IndexRequest(index).source(Collections.singletonMap("foo", "bar" + i)));
        }
        final StepListener<BulkResponse> bulkResponseStepListener = new StepListener<>();
        client().bulk(bulkRequest, bulkResponseStepListener);
        continueOrDie(bulkResponseStepListener, bulkResponse -> {
            assertFalse("Failures in bulk response: " + bulkResponse.buildFailureMessage(), bulkResponse.hasFailures());
            assertEquals(documents, bulkResponse.getItems().length);
            afterIndexing.run();
        });
    }

    public void testConcurrentSnapshotDeleteAndDeleteIndex() throws IOException {
        setupTestCluster(randomFrom(1, 3, 5), randomIntBetween(2, 10));

        String repoName = "repo";
        String snapshotName = "snapshot";
        final String index = "test";

        TestClusterNodes.TestClusterNode masterNode =
            testClusterNodes.currentMaster(testClusterNodes.nodes.values().iterator().next().clusterService.state());

        final StepListener<Collection<CreateIndexResponse>> createIndicesListener = new StepListener<>();
        final int indices = randomIntBetween(5, 20);

        final SetOnce<Index> firstIndex = new SetOnce<>();
        continueOrDie(createRepoAndIndex(repoName, index, 1), createIndexResponse -> {
            firstIndex.set(masterNode.clusterService.state().metadata().index(index).getIndex());
            // create a few more indices to make it more likely that the subsequent index delete operation happens before snapshot
            // finalization
            final GroupedActionListener<CreateIndexResponse> listener = new GroupedActionListener<>(createIndicesListener, indices);
            for (int i = 0; i < indices; ++i) {
                client().admin().indices().create(new CreateIndexRequest("index-" + i), listener);
            }
        });

        final StepListener<CreateSnapshotResponse> createSnapshotResponseStepListener = new StepListener<>();

        final boolean partialSnapshot = randomBoolean();

        continueOrDie(createIndicesListener, createIndexResponses ->
            client().admin().cluster().prepareCreateSnapshot(repoName, snapshotName).setWaitForCompletion(false)
                .setPartial(partialSnapshot).setIncludeGlobalState(randomBoolean()).execute(createSnapshotResponseStepListener));

        continueOrDie(createSnapshotResponseStepListener,
            createSnapshotResponse -> client().admin().indices().delete(new DeleteIndexRequest(index), new ActionListener<>() {
                @Override
                public void onResponse(AcknowledgedResponse acknowledgedResponse) {
                    if (partialSnapshot) {
                        // Recreate index by the same name to test that we don't snapshot conflicting metadata in this scenario
                        client().admin().indices().create(new CreateIndexRequest(index), noopListener());
                    }
                }

                @Override
                public void onFailure(Exception e) {
                    if (partialSnapshot) {
                        throw new AssertionError("Delete index should always work during partial snapshots", e);
                    }
                }
            }));

        deterministicTaskQueue.runAllRunnableTasks();

        SnapshotsInProgress finalSnapshotsInProgress = masterNode.clusterService.state().custom(SnapshotsInProgress.TYPE);
        assertFalse(finalSnapshotsInProgress.entries().stream().anyMatch(entry -> entry.state().completed() == false));
        final Repository repository = masterNode.repositoriesService.repository(repoName);
        final RepositoryData repositoryData = getRepositoryData(repository);
        Collection<SnapshotId> snapshotIds = repositoryData.getSnapshotIds();
        assertThat(snapshotIds, hasSize(1));

        final SnapshotInfo snapshotInfo = repository.getSnapshotInfo(snapshotIds.iterator().next());
        assertEquals(SnapshotState.SUCCESS, snapshotInfo.state());
        if (partialSnapshot) {
            // Single shard for each index so we either get all indices or all except for the deleted index
            assertThat(snapshotInfo.successfulShards(), either(is(indices + 1)).or(is(indices)));
            if (snapshotInfo.successfulShards() == indices + 1) {
                final IndexMetadata indexMetadata =
                    repository.getSnapshotIndexMetaData(repositoryData, snapshotInfo.snapshotId(), repositoryData.resolveIndexId(index));
                // Make sure we snapshotted the metadata of this index and not the recreated version
                assertEquals(indexMetadata.getIndex(), firstIndex.get());
            }
        } else {
            // Index delete must be blocked for non-partial snapshots and we get a snapshot for every index
            assertEquals(snapshotInfo.successfulShards(), indices + 1);
        }
        assertEquals(0, snapshotInfo.failedShards());
    }

    public void testConcurrentDeletes() {
        setupTestCluster(randomFrom(1, 3, 5), randomIntBetween(2, 10));

        String repoName = "repo";
        String snapshotName = "snapshot";
        final String index = "test";
        final int shards = randomIntBetween(1, 10);

        TestClusterNodes.TestClusterNode masterNode =
                testClusterNodes.currentMaster(testClusterNodes.nodes.values().iterator().next().clusterService.state());

        final StepListener<CreateSnapshotResponse> createSnapshotResponseStepListener = new StepListener<>();

        continueOrDie(createRepoAndIndex(repoName, index, shards),
                createIndexResponse -> client().admin().cluster().prepareCreateSnapshot(repoName, snapshotName)
                        .setWaitForCompletion(true).execute(createSnapshotResponseStepListener));

        final Collection<StepListener<Boolean>> deleteSnapshotStepListeners = List.of(new StepListener<>(), new StepListener<>());

        final AtomicInteger successfulDeletes = new AtomicInteger(0);

        continueOrDie(createSnapshotResponseStepListener, createSnapshotResponse -> {
            for (StepListener<Boolean> deleteListener : deleteSnapshotStepListeners) {
                client().admin().cluster().prepareDeleteSnapshot(repoName, snapshotName).execute(
                        ActionListener.wrap(
                                resp -> deleteListener.onResponse(true),
                                e -> {
                                    final Throwable unwrapped = ExceptionsHelper.unwrap(
                                            e, ConcurrentSnapshotExecutionException.class, SnapshotMissingException.class);
                                    assertThat(unwrapped, notNullValue());
                                    deleteListener.onResponse(false);
                                }));
            }
        });

        for (StepListener<Boolean> deleteListener : deleteSnapshotStepListeners) {
            continueOrDie(deleteListener, deleted -> {
                if (deleted) {
                    successfulDeletes.incrementAndGet();
                }
            });
        }

        deterministicTaskQueue.runAllRunnableTasks();

        SnapshotDeletionsInProgress deletionsInProgress = masterNode.clusterService.state().custom(SnapshotDeletionsInProgress.TYPE);
        assertFalse(deletionsInProgress.hasDeletionsInProgress());
        final Repository repository = masterNode.repositoriesService.repository(repoName);
        final RepositoryData repositoryData = getRepositoryData(repository);
        Collection<SnapshotId> snapshotIds = repositoryData.getSnapshotIds();
        // We end up with no snapshots since at least one of the deletes worked out
        assertThat(snapshotIds, empty());
        assertThat(successfulDeletes.get(), either(is(1)).or(is(2)));
        // We did one snapshot and one delete so we went two steps from the empty generation (-1) to 1
        assertThat(repositoryData.getGenId(), is(1L));
    }

    /**
     * Simulates concurrent restarts of data and master nodes as well as relocating a primary shard, while starting and subsequently
     * deleting a snapshot.
     */
    public void testSnapshotPrimaryRelocations() {
        final int masterNodeCount = randomFrom(1, 3, 5);
        setupTestCluster(masterNodeCount, randomIntBetween(2, 10));

        String repoName = "repo";
        String snapshotName = "snapshot";
        final String index = "test";

        final int shards = randomIntBetween(1, 10);

        final TestClusterNodes.TestClusterNode masterNode =
            testClusterNodes.currentMaster(testClusterNodes.nodes.values().iterator().next().clusterService.state());
        final AtomicBoolean createdSnapshot = new AtomicBoolean();
        final AdminClient masterAdminClient = masterNode.client.admin();

        final StepListener<ClusterStateResponse> clusterStateResponseStepListener = new StepListener<>();

        continueOrDie(createRepoAndIndex(repoName, index, shards),
            createIndexResponse -> client().admin().cluster().state(new ClusterStateRequest(), clusterStateResponseStepListener));

        continueOrDie(clusterStateResponseStepListener, clusterStateResponse -> {
            final ShardRouting shardToRelocate = clusterStateResponse.getState().routingTable().allShards(index).get(0);
            final TestClusterNodes.TestClusterNode currentPrimaryNode = testClusterNodes.nodeById(shardToRelocate.currentNodeId());
            final TestClusterNodes.TestClusterNode otherNode = testClusterNodes.randomDataNodeSafe(currentPrimaryNode.node.getName());
            scheduleNow(() -> testClusterNodes.stopNode(currentPrimaryNode));
            scheduleNow(new Runnable() {
                @Override
                public void run() {
                    final StepListener<ClusterStateResponse> updatedClusterStateResponseStepListener = new StepListener<>();
                    masterAdminClient.cluster().state(new ClusterStateRequest(), updatedClusterStateResponseStepListener);
                    continueOrDie(updatedClusterStateResponseStepListener, updatedClusterState -> {
                        final ShardRouting shardRouting =
                            updatedClusterState.getState().routingTable().shardRoutingTable(shardToRelocate.shardId()).primaryShard();
                        if (shardRouting.unassigned() && shardRouting.unassignedInfo().getReason() == UnassignedInfo.Reason.NODE_LEFT) {
                            if (masterNodeCount > 1) {
                                scheduleNow(() -> testClusterNodes.stopNode(masterNode));
                            }
                            testClusterNodes.randomDataNodeSafe().client.admin().cluster().prepareCreateSnapshot(repoName, snapshotName)
                                    .execute(ActionListener.wrap(() -> {
                                        createdSnapshot.set(true);
                                        testClusterNodes.randomDataNodeSafe().client.admin().cluster().deleteSnapshot(
                                                new DeleteSnapshotRequest(repoName, snapshotName), noopListener());
                                    }));
                            scheduleNow(
                                () -> testClusterNodes.randomMasterNodeSafe().client.admin().cluster().reroute(
                                    new ClusterRerouteRequest().add(new AllocateEmptyPrimaryAllocationCommand(
                                        index, shardRouting.shardId().id(), otherNode.node.getName(), true)), noopListener()));
                        } else {
                            scheduleSoon(this);
                        }
                    });
                }
            });
        });

        runUntil(() -> testClusterNodes.randomMasterNode().map(master -> {
            if (createdSnapshot.get() == false) {
                return false;
            }
            return master.clusterService.state().custom(SnapshotsInProgress.TYPE, SnapshotsInProgress.EMPTY).entries().isEmpty();
        }).orElse(false), TimeUnit.MINUTES.toMillis(1L));

        clearDisruptionsAndAwaitSync();

        assertTrue(createdSnapshot.get());
        assertThat(testClusterNodes.randomDataNodeSafe().clusterService.state()
            .custom(SnapshotsInProgress.TYPE, SnapshotsInProgress.EMPTY).entries(), empty());
        final Repository repository = testClusterNodes.randomMasterNodeSafe().repositoriesService.repository(repoName);
        Collection<SnapshotId> snapshotIds = getRepositoryData(repository).getSnapshotIds();
        assertThat(snapshotIds, either(hasSize(1)).or(hasSize(0)));
    }

    public void testSuccessfulSnapshotWithConcurrentDynamicMappingUpdates() {
        setupTestCluster(randomFrom(1, 3, 5), randomIntBetween(2, 10));

        String repoName = "repo";
        String snapshotName = "snapshot";
        final String index = "test";

        final int shards = randomIntBetween(1, 10);
        final int documents = randomIntBetween(2, 100);
        TestClusterNodes.TestClusterNode masterNode =
            testClusterNodes.currentMaster(testClusterNodes.nodes.values().iterator().next().clusterService.state());

        final StepListener<CreateSnapshotResponse> createSnapshotResponseStepListener = new StepListener<>();

        continueOrDie(createRepoAndIndex(repoName, index, shards), createIndexResponse -> {
            final AtomicBoolean initiatedSnapshot = new AtomicBoolean(false);
            for (int i = 0; i < documents; ++i) {
                // Index a few documents with different field names so we trigger a dynamic mapping update for each of them
                client().bulk(new BulkRequest().add(new IndexRequest(index).source(Map.of("foo" + i, "bar")))
                        .setRefreshPolicy(WriteRequest.RefreshPolicy.IMMEDIATE),
                    assertNoFailureListener(
                        bulkResponse -> {
                            assertFalse("Failures in bulkresponse: " + bulkResponse.buildFailureMessage(), bulkResponse.hasFailures());
                            if (initiatedSnapshot.compareAndSet(false, true)) {
                                client().admin().cluster().prepareCreateSnapshot(repoName, snapshotName).setWaitForCompletion(true)
                                    .execute(createSnapshotResponseStepListener);
                            }
                        }));
            }
        });

        final String restoredIndex = "restored";

        final StepListener<RestoreSnapshotResponse> restoreSnapshotResponseStepListener = new StepListener<>();

        continueOrDie(createSnapshotResponseStepListener, createSnapshotResponse -> client().admin().cluster().restoreSnapshot(
            new RestoreSnapshotRequest(repoName, snapshotName)
                .renamePattern(index).renameReplacement(restoredIndex).waitForCompletion(true), restoreSnapshotResponseStepListener));

        final StepListener<SearchResponse> searchResponseStepListener = new StepListener<>();

        continueOrDie(restoreSnapshotResponseStepListener, restoreSnapshotResponse -> {
            assertEquals(shards, restoreSnapshotResponse.getRestoreInfo().totalShards());
            client().search(new SearchRequest(restoredIndex).source(new SearchSourceBuilder().size(documents).trackTotalHits(true)),
                searchResponseStepListener);
        });

        final AtomicBoolean documentCountVerified = new AtomicBoolean();

        continueOrDie(searchResponseStepListener, r -> {
            final long hitCount = r.getHits().getTotalHits().value;
            assertThat(
                "Documents were restored but the restored index mapping was older than some documents and misses some of their fields",
                (int) hitCount,
                lessThanOrEqualTo(((Map<?, ?>) masterNode.clusterService.state().metadata().index(restoredIndex).mapping()
                    .sourceAsMap().get("properties")).size())
            );
            documentCountVerified.set(true);
        });

        runUntil(documentCountVerified::get, TimeUnit.MINUTES.toMillis(5L));

        assertNotNull(createSnapshotResponseStepListener.result());
        assertNotNull(restoreSnapshotResponseStepListener.result());
        SnapshotsInProgress finalSnapshotsInProgress = masterNode.clusterService.state().custom(SnapshotsInProgress.TYPE);
        assertFalse(finalSnapshotsInProgress.entries().stream().anyMatch(entry -> entry.state().completed() == false));
        final Repository repository = masterNode.repositoriesService.repository(repoName);
        Collection<SnapshotId> snapshotIds = getRepositoryData(repository).getSnapshotIds();
        assertThat(snapshotIds, hasSize(1));

        final SnapshotInfo snapshotInfo = repository.getSnapshotInfo(snapshotIds.iterator().next());
        assertEquals(SnapshotState.SUCCESS, snapshotInfo.state());
        assertThat(snapshotInfo.indices(), containsInAnyOrder(index));
        assertEquals(shards, snapshotInfo.successfulShards());
        assertEquals(0, snapshotInfo.failedShards());
    }

    public void testRunConcurrentSnapshots() {
        setupTestCluster(randomFrom(1, 3, 5), randomIntBetween(2, 10));

        final String repoName = "repo";
        final List<String> snapshotNames = IntStream.range(1, randomIntBetween(2, 4))
                .mapToObj(i -> "snapshot-" + i).collect(Collectors.toList());
        final String index = "test";
        final int shards = randomIntBetween(1, 10);
        final int documents = randomIntBetween(1, 100);

        final TestClusterNodes.TestClusterNode masterNode =
                testClusterNodes.currentMaster(testClusterNodes.nodes.values().iterator().next().clusterService.state());

        final StepListener<Collection<CreateSnapshotResponse>> allSnapshotsListener = new StepListener<>();
        final ActionListener<CreateSnapshotResponse> snapshotListener =
                new GroupedActionListener<>(allSnapshotsListener, snapshotNames.size());
        final AtomicBoolean doneIndexing = new AtomicBoolean(false);
        continueOrDie(createRepoAndIndex(repoName, index, shards), createIndexResponse -> {
            for (String snapshotName : snapshotNames) {
                scheduleNow(() -> client().admin().cluster().prepareCreateSnapshot(repoName, snapshotName)
                        .setWaitForCompletion(true).execute(snapshotListener));
            }
            final BulkRequest bulkRequest = new BulkRequest().setRefreshPolicy(WriteRequest.RefreshPolicy.IMMEDIATE);
            for (int i = 0; i < documents; ++i) {
                bulkRequest.add(new IndexRequest(index).source(Collections.singletonMap("foo", "bar" + i)));
            }
            final StepListener<BulkResponse> bulkResponseStepListener = new StepListener<>();
            client().bulk(bulkRequest, bulkResponseStepListener);
            continueOrDie(bulkResponseStepListener, bulkResponse -> {
                assertFalse("Failures in bulk response: " + bulkResponse.buildFailureMessage(), bulkResponse.hasFailures());
                assertEquals(documents, bulkResponse.getItems().length);
                doneIndexing.set(true);
            });
        });

        final AtomicBoolean doneSnapshotting = new AtomicBoolean(false);
        continueOrDie(allSnapshotsListener, createSnapshotResponses -> {
            for (CreateSnapshotResponse createSnapshotResponse : createSnapshotResponses) {
                final SnapshotInfo snapshotInfo = createSnapshotResponse.getSnapshotInfo();
                assertThat(snapshotInfo.state(), is(SnapshotState.SUCCESS));
            }
            doneSnapshotting.set(true);
        });

        runUntil(() -> doneIndexing.get() && doneSnapshotting.get(), TimeUnit.MINUTES.toMillis(5L));
        SnapshotsInProgress finalSnapshotsInProgress = masterNode.clusterService.state().custom(SnapshotsInProgress.TYPE);
        assertFalse(finalSnapshotsInProgress.entries().stream().anyMatch(entry -> entry.state().completed() == false));
        final Repository repository = masterNode.repositoriesService.repository(repoName);
        Collection<SnapshotId> snapshotIds = getRepositoryData(repository).getSnapshotIds();
        assertThat(snapshotIds, hasSize(snapshotNames.size()));

        for (SnapshotId snapshotId : snapshotIds) {
            final SnapshotInfo snapshotInfo = repository.getSnapshotInfo(snapshotId);
            assertEquals(SnapshotState.SUCCESS, snapshotInfo.state());
            assertThat(snapshotInfo.indices(), containsInAnyOrder(index));
            assertEquals(shards, snapshotInfo.successfulShards());
            assertEquals(0, snapshotInfo.failedShards());
        }
    }

    private RepositoryData getRepositoryData(Repository repository) {
        final PlainActionFuture<RepositoryData> res = PlainActionFuture.newFuture();
        repository.getRepositoryData(res);
        deterministicTaskQueue.runAllRunnableTasks();
        assertTrue(res.isDone());
        return res.actionGet();
    }

    private StepListener<CreateIndexResponse> createRepoAndIndex(String repoName, String index, int shards) {
        final StepListener<AcknowledgedResponse> createRepositoryListener = new StepListener<>();

        client().admin().cluster().preparePutRepository(repoName).setType(FsRepository.TYPE)
            .setSettings(Settings.builder().put("location", randomAlphaOfLength(10))).execute(createRepositoryListener);

        final StepListener<CreateIndexResponse> createIndexResponseStepListener = new StepListener<>();

        continueOrDie(createRepositoryListener, acknowledgedResponse -> client().admin().indices().create(
            new CreateIndexRequest(index).waitForActiveShards(ActiveShardCount.ALL).settings(defaultIndexSettings(shards)),
            createIndexResponseStepListener));

        return createIndexResponseStepListener;
    }

    private void clearDisruptionsAndAwaitSync() {
        testClusterNodes.clearNetworkDisruptions();
        stabilize();
    }

    private void disconnectOrRestartDataNode() {
        if (randomBoolean()) {
            disconnectRandomDataNode();
        } else {
            testClusterNodes.randomDataNode().ifPresent(TestClusterNodes.TestClusterNode::restart);
        }
    }

    private void disconnectOrRestartMasterNode() {
        testClusterNodes.randomMasterNode().ifPresent(masterNode -> {
            if (randomBoolean()) {
                testClusterNodes.disconnectNode(masterNode);
            } else {
                masterNode.restart();
            }
        });
    }

    private void disconnectRandomDataNode() {
        testClusterNodes.randomDataNode().ifPresent(n -> testClusterNodes.disconnectNode(n));
    }

    private void startCluster() {
        final ClusterState initialClusterState =
            new ClusterState.Builder(ClusterName.DEFAULT).nodes(testClusterNodes.discoveryNodes()).build();
        testClusterNodes.nodes.values().forEach(testClusterNode -> testClusterNode.start(initialClusterState));

        deterministicTaskQueue.advanceTime();
        deterministicTaskQueue.runAllRunnableTasks();

        final VotingConfiguration votingConfiguration = new VotingConfiguration(testClusterNodes.nodes.values().stream().map(n -> n.node)
                .filter(DiscoveryNode::isMasterNode).map(DiscoveryNode::getId).collect(Collectors.toSet()));
        testClusterNodes.nodes.values().stream().filter(n -> n.node.isMasterNode()).forEach(
            testClusterNode -> testClusterNode.coordinator.setInitialConfiguration(votingConfiguration));
        // Connect all nodes to each other
        testClusterNodes.nodes.values().forEach(node -> testClusterNodes.nodes.values().forEach(
            n -> n.transportService.connectToNode(node.node, null,
                ActionTestUtils.assertNoFailureListener(c -> logger.info("--> Connected [{}] to [{}]", n.node, node.node)))));
        stabilize();
    }

    private void stabilize() {
        final long endTime = deterministicTaskQueue.getCurrentTimeMillis() + AbstractCoordinatorTestCase.DEFAULT_STABILISATION_TIME;
        while (deterministicTaskQueue.getCurrentTimeMillis() < endTime) {
            deterministicTaskQueue.advanceTime();
            deterministicTaskQueue.runAllRunnableTasks();
        }
        runUntil(
            () -> {
                final Collection<ClusterState> clusterStates =
                    testClusterNodes.nodes.values().stream().map(node -> node.clusterService.state()).collect(Collectors.toList());
                final Set<String> masterNodeIds = clusterStates.stream()
                    .map(clusterState -> clusterState.nodes().getMasterNodeId()).collect(Collectors.toSet());
                final Set<Long> terms = clusterStates.stream().map(ClusterState::term).collect(Collectors.toSet());
                final List<Long> versions = clusterStates.stream().map(ClusterState::version).distinct().collect(Collectors.toList());
                return versions.size() == 1 && masterNodeIds.size() == 1 && masterNodeIds.contains(null) == false && terms.size() == 1;
            },
            TimeUnit.MINUTES.toMillis(1L)
        );
    }

    private void runUntil(Supplier<Boolean> fulfilled, long timeout) {
        final long start = deterministicTaskQueue.getCurrentTimeMillis();
        while (timeout > deterministicTaskQueue.getCurrentTimeMillis() - start) {
            if (fulfilled.get()) {
                return;
            }
            deterministicTaskQueue.runAllRunnableTasks();
            deterministicTaskQueue.advanceTime();
        }
        fail("Condition wasn't fulfilled.");
    }

    private void setupTestCluster(int masterNodes, int dataNodes) {
        testClusterNodes = new TestClusterNodes(masterNodes, dataNodes);
        startCluster();
    }

    private void scheduleSoon(Runnable runnable) {
        deterministicTaskQueue.scheduleAt(deterministicTaskQueue.getCurrentTimeMillis() + randomLongBetween(0, 100L), runnable);
    }

    private void scheduleNow(Runnable runnable) {
        deterministicTaskQueue.scheduleNow(runnable);
    }

    private static Settings defaultIndexSettings(int shards) {
        // TODO: randomize replica count settings once recovery operations aren't blocking anymore
        return Settings.builder()
            .put(IndexMetadata.INDEX_NUMBER_OF_SHARDS_SETTING.getKey(), shards)
            .put(IndexMetadata.INDEX_NUMBER_OF_REPLICAS_SETTING.getKey(), 0).build();
    }

    private static <T> void continueOrDie(StepListener<T> listener, CheckedConsumer<T, Exception> onResponse) {
        listener.whenComplete(onResponse, e -> {
            throw new AssertionError(e);
        });
    }

    private static <T> ActionListener<T> noopListener() {
        return ActionListener.wrap(() -> {});
    }

    public NodeClient client() {
        // Select from sorted list of nodes
        final List<TestClusterNodes.TestClusterNode> nodes = testClusterNodes.nodes.values().stream()
            .filter(n -> testClusterNodes.disconnectedNodes.contains(n.node.getName()) == false)
            .sorted(Comparator.comparing(n -> n.node.getName())).collect(Collectors.toList());
        if (nodes.isEmpty()) {
            throw new AssertionError("No nodes available");
        }
        return randomFrom(nodes).client;
    }

    /**
     * Create a {@link Environment} with random path.home and path.repo
     **/
    private Environment createEnvironment(String nodeName) {
        return TestEnvironment.newEnvironment(Settings.builder()
            .put(NODE_NAME_SETTING.getKey(), nodeName)
            .put(PATH_HOME_SETTING.getKey(), tempDir.resolve(nodeName).toAbsolutePath())
            .put(Environment.PATH_REPO_SETTING.getKey(), tempDir.resolve("repo").toAbsolutePath())
            .putList(ClusterBootstrapService.INITIAL_MASTER_NODES_SETTING.getKey(),
                ClusterBootstrapService.INITIAL_MASTER_NODES_SETTING.get(Settings.EMPTY))
            .put(MappingUpdatedAction.INDICES_MAX_IN_FLIGHT_UPDATES_SETTING.getKey(), 1000) // o.w. some tests might block
            .build());
    }

    private static ClusterState stateForNode(ClusterState state, DiscoveryNode node) {
        // Remove and add back local node to update ephemeral id on restarts
        return ClusterState.builder(state).nodes(DiscoveryNodes.builder(
            state.nodes()).remove(node.getId()).add(node).localNodeId(node.getId())).build();
    }

    private final class TestClusterNodes {

        // LinkedHashMap so we have deterministic ordering when iterating over the map in tests
        private final Map<String, TestClusterNode> nodes = new LinkedHashMap<>();

        /**
         * Node names that are disconnected from all other nodes.
         */
        private final Set<String> disconnectedNodes = new HashSet<>();

        TestClusterNodes(int masterNodes, int dataNodes) {
            for (int i = 0; i < masterNodes; ++i) {
                nodes.computeIfAbsent("node" + i, nodeName -> {
                    try {
                        return newMasterNode(nodeName);
                    } catch (IOException e) {
                        throw new AssertionError(e);
                    }
                });
            }
            for (int i = 0; i < dataNodes; ++i) {
                nodes.computeIfAbsent("data-node" + i, nodeName -> {
                    try {
                        return newDataNode(nodeName);
                    } catch (IOException e) {
                        throw new AssertionError(e);
                    }
                });
            }
        }

        public TestClusterNode nodeById(final String nodeId) {
            return nodes.values().stream().filter(n -> n.node.getId().equals(nodeId)).findFirst()
                .orElseThrow(() -> new AssertionError("Could not find node by id [" + nodeId + ']'));
        }

        private TestClusterNode newMasterNode(String nodeName) throws IOException {
            return newNode(nodeName, DiscoveryNodeRole.MASTER_ROLE);
        }

        private TestClusterNode newDataNode(String nodeName) throws IOException {
            return newNode(nodeName, DiscoveryNodeRole.DATA_ROLE);
        }

        private TestClusterNode newNode(String nodeName, DiscoveryNodeRole role) throws IOException {
            return new TestClusterNode(
                new DiscoveryNode(nodeName, randomAlphaOfLength(10), buildNewFakeTransportAddress(), emptyMap(),
                    Collections.singleton(role), Version.CURRENT));
        }

        public TestClusterNode randomMasterNodeSafe() {
            return randomMasterNode().orElseThrow(() -> new AssertionError("Expected to find at least one connected master node"));
        }

        public Optional<TestClusterNode> randomMasterNode() {
            // Select from sorted list of data-nodes here to not have deterministic behaviour
            final List<TestClusterNode> masterNodes = testClusterNodes.nodes.values().stream()
                .filter(n -> n.node.isMasterNode())
                .filter(n -> disconnectedNodes.contains(n.node.getName()) == false)
                .sorted(Comparator.comparing(n -> n.node.getName())).collect(Collectors.toList());
            return masterNodes.isEmpty() ? Optional.empty() : Optional.of(randomFrom(masterNodes));
        }

        public void stopNode(TestClusterNode node) {
            node.stop();
            nodes.remove(node.node.getName());
        }

        public TestClusterNode randomDataNodeSafe(String... excludedNames) {
            return randomDataNode(excludedNames).orElseThrow(() -> new AssertionError("Could not find another data node."));
        }

        public Optional<TestClusterNode> randomDataNode(String... excludedNames) {
            // Select from sorted list of data-nodes here to not have deterministic behaviour
            final List<TestClusterNode> dataNodes = testClusterNodes.nodes.values().stream().filter(n -> n.node.isDataNode())
                .filter(n -> {
                    for (final String nodeName : excludedNames) {
                        if (n.node.getName().equals(nodeName)) {
                            return false;
                        }
                    }
                    return true;
                })
                .sorted(Comparator.comparing(n -> n.node.getName())).collect(Collectors.toList());
            return dataNodes.isEmpty() ? Optional.empty() : Optional.ofNullable(randomFrom(dataNodes));
        }

        public void disconnectNode(TestClusterNode node) {
            if (disconnectedNodes.contains(node.node.getName())) {
                return;
            }
            testClusterNodes.nodes.values().forEach(n -> n.transportService.getConnectionManager().disconnectFromNode(node.node));
            disconnectedNodes.add(node.node.getName());
        }

        public void clearNetworkDisruptions() {
            final Set<String> disconnectedNodes = new HashSet<>(this.disconnectedNodes);
            this.disconnectedNodes.clear();
            disconnectedNodes.forEach(nodeName -> {
                if (testClusterNodes.nodes.containsKey(nodeName)) {
                    final DiscoveryNode node = testClusterNodes.nodes.get(nodeName).node;
                    testClusterNodes.nodes.values().forEach(
                        n -> n.transportService.openConnection(node, null,
                            ActionTestUtils.assertNoFailureListener(c -> logger.debug("--> Connected [{}] to [{}]", n.node, node))));
                }
            });
        }

        /**
         * Builds a {@link DiscoveryNodes} instance that holds the nodes in this test cluster.
         * @return DiscoveryNodes
         */
        public DiscoveryNodes discoveryNodes() {
            DiscoveryNodes.Builder builder = DiscoveryNodes.builder();
            nodes.values().forEach(node -> builder.add(node.node));
            return builder.build();
        }

        /**
         * Returns the {@link TestClusterNode} for the master node in the given {@link ClusterState}.
         * @param state ClusterState
         * @return Master Node
         */
        public TestClusterNode currentMaster(ClusterState state) {
            TestClusterNode master = nodes.get(state.nodes().getMasterNode().getName());
            assertNotNull(master);
            assertTrue(master.node.isMasterNode());
            return master;
        }

        private final class TestClusterNode {

            private final Logger logger = LogManager.getLogger(TestClusterNode.class);

            private final NamedWriteableRegistry namedWriteableRegistry = new NamedWriteableRegistry(Stream.concat(
                ClusterModule.getNamedWriteables().stream(), NetworkModule.getNamedWriteables().stream()).collect(Collectors.toList()));

            private final TransportService transportService;

            private final ClusterService clusterService;

            private final RecoverySettings recoverySettings;

            private final NodeConnectionsService nodeConnectionsService;

            private final RepositoriesService repositoriesService;

            private final SnapshotsService snapshotsService;

            private final SnapshotShardsService snapshotShardsService;

            private final IndicesService indicesService;

            private final IndicesClusterStateService indicesClusterStateService;

            private final DiscoveryNode node;

            private final MasterService masterService;

            private final AllocationService allocationService;

            private final NodeClient client;

            private final NodeEnvironment nodeEnv;

            private final DisruptableMockTransport mockTransport;

            private final ThreadPool threadPool;

            private Coordinator coordinator;

            TestClusterNode(DiscoveryNode node) throws IOException {
                this.node = node;
                final Environment environment = createEnvironment(node.getName());
                threadPool = deterministicTaskQueue.getThreadPool(runnable -> CoordinatorTests.onNodeLog(node, runnable));
                masterService = new FakeThreadPoolMasterService(node.getName(), "test", threadPool, deterministicTaskQueue::scheduleNow);
                final Settings settings = environment.settings();
                final ClusterSettings clusterSettings = new ClusterSettings(settings, ClusterSettings.BUILT_IN_CLUSTER_SETTINGS);
                clusterService = new ClusterService(settings, clusterSettings, masterService,
                    new ClusterApplierService(node.getName(), settings, clusterSettings, threadPool) {
                        @Override
                        protected PrioritizedEsThreadPoolExecutor createThreadPoolExecutor() {
                            return new MockSinglePrioritizingExecutor(node.getName(), deterministicTaskQueue, threadPool);
                        }

                        @Override
                        protected void connectToNodesAndWait(ClusterState newClusterState) {
                            // don't do anything, and don't block
                        }
                    });
                recoverySettings = new RecoverySettings(settings, clusterSettings);
                mockTransport = new DisruptableMockTransport(node, logger) {
                    @Override
                    protected ConnectionStatus getConnectionStatus(DiscoveryNode destination) {
                        if (node.equals(destination)) {
                            return ConnectionStatus.CONNECTED;
                        }
                        // Check if both nodes are still part of the cluster
                        if (nodes.containsKey(node.getName()) == false || nodes.containsKey(destination.getName()) == false) {
                            return ConnectionStatus.DISCONNECTED;
                        }
                        return disconnectedNodes.contains(node.getName()) || disconnectedNodes.contains(destination.getName())
                            ? ConnectionStatus.DISCONNECTED : ConnectionStatus.CONNECTED;
                    }

                    @Override
                    protected Optional<DisruptableMockTransport> getDisruptableMockTransport(TransportAddress address) {
                        return nodes.values().stream().map(cn -> cn.mockTransport)
                            .filter(transport -> transport.getLocalNode().getAddress().equals(address))
                            .findAny();
                    }

                    @Override
                    protected void execute(Runnable runnable) {
                        scheduleNow(CoordinatorTests.onNodeLog(getLocalNode(), runnable));
                    }

                    @Override
                    protected NamedWriteableRegistry writeableRegistry() {
                        return namedWriteableRegistry;
                    }
                };
                transportService = mockTransport.createTransportService(
                    settings, threadPool,
                    new TransportInterceptor() {
                        @Override
                        public <T extends TransportRequest> TransportRequestHandler<T> interceptHandler(String action, String executor,
                            boolean forceExecution, TransportRequestHandler<T> actualHandler) {
                            // TODO: Remove this hack once recoveries are async and can be used in these tests
                            if (action.startsWith("internal:index/shard/recovery")) {
                                return (request, channel, task) -> scheduleSoon(
                                    new AbstractRunnable() {
                                        @Override
                                        protected void doRun() throws Exception {
                                            channel.sendResponse(new TransportException(new IOException("failed to recover shard")));
                                        }

                                        @Override
                                        public void onFailure(final Exception e) {
                                            throw new AssertionError(e);
                                        }
                                    });
                            } else {
                                return actualHandler;
                            }
                        }
                    },
                    a -> node, null, emptySet()
                );
                final IndexNameExpressionResolver indexNameExpressionResolver = new IndexNameExpressionResolver();
                repositoriesService = new RepositoriesService(
                    settings, clusterService, transportService,
                    Collections.singletonMap(FsRepository.TYPE, getRepoFactory(environment)), emptyMap(), threadPool
                );
                final ActionFilters actionFilters = new ActionFilters(emptySet());
                snapshotsService = new SnapshotsService(settings, clusterService, indexNameExpressionResolver, repositoriesService,
                        transportService, actionFilters);
                nodeEnv = new NodeEnvironment(settings, environment);
                final NamedXContentRegistry namedXContentRegistry = new NamedXContentRegistry(Collections.emptyList());
                final ScriptService scriptService = new ScriptService(settings, emptyMap(), emptyMap());
                client = new NodeClient(settings, threadPool);
                allocationService = ESAllocationTestCase.createAllocationService(settings);
                final IndexScopedSettings indexScopedSettings =
                    new IndexScopedSettings(settings, IndexScopedSettings.BUILT_IN_INDEX_SETTINGS);
                final BigArrays bigArrays = new BigArrays(new PageCacheRecycler(settings), null, "test");
                final MapperRegistry mapperRegistry = new IndicesModule(Collections.emptyList()).getMapperRegistry();
                indicesService = new IndicesService(
                    settings,
                    mock(PluginsService.class),
                    nodeEnv,
                    namedXContentRegistry,
                    new AnalysisRegistry(environment, emptyMap(), emptyMap(), emptyMap(), emptyMap(), emptyMap(),
                        emptyMap(), emptyMap(), emptyMap(), emptyMap()),
                    indexNameExpressionResolver,
                    mapperRegistry,
                    namedWriteableRegistry,
                    threadPool,
                    indexScopedSettings,
                    new NoneCircuitBreakerService(),
                    bigArrays,
                    scriptService,
                    clusterService,
                    client,
                    new MetaStateService(nodeEnv, namedXContentRegistry),
                    Collections.emptyList(),
                    emptyMap(),
                    null,
                    emptyMap()
                );
                final RecoverySettings recoverySettings = new RecoverySettings(settings, clusterSettings);
                snapshotShardsService =
                        new SnapshotShardsService(settings, clusterService, repositoriesService, transportService, indicesService);
                final ShardStateAction shardStateAction = new ShardStateAction(
                    clusterService, transportService, allocationService,
                    new BatchedRerouteService(clusterService, allocationService::reroute),
                    threadPool
                );
                nodeConnectionsService =
                    new NodeConnectionsService(clusterService.getSettings(), threadPool, transportService);
                @SuppressWarnings("rawtypes")
                Map<ActionType, TransportAction> actions = new HashMap<>();
                actions.put(GlobalCheckpointSyncAction.TYPE,
                    new GlobalCheckpointSyncAction(settings, transportService, clusterService, indicesService,
                        threadPool, shardStateAction, actionFilters));
                final MetadataMappingService metadataMappingService = new MetadataMappingService(clusterService, indicesService);
                indicesClusterStateService = new IndicesClusterStateService(
                    settings,
                    indicesService,
                    clusterService,
                    threadPool,
                    new PeerRecoveryTargetService(threadPool, transportService, recoverySettings, clusterService),
                    shardStateAction,
                    new NodeMappingRefreshAction(transportService, metadataMappingService),
                    repositoriesService,
                    mock(SearchService.class),
                    new PeerRecoverySourceService(transportService, indicesService, recoverySettings),
                    snapshotShardsService,
                    new PrimaryReplicaSyncer(
                        transportService,
                        new TransportResyncReplicationAction(
                            settings,
                            transportService,
                            clusterService,
                            indicesService,
                            threadPool,
                            shardStateAction,
                            actionFilters,
                            new IndexingPressure(settings))),
                    RetentionLeaseSyncer.EMPTY,
                    client);
                final ShardLimitValidator shardLimitValidator = new ShardLimitValidator(settings, clusterService);
                final MetadataCreateIndexService metadataCreateIndexService = new MetadataCreateIndexService(settings, clusterService,
                    indicesService,
                    allocationService, new AliasValidator(), shardLimitValidator, environment, indexScopedSettings,
                    threadPool, namedXContentRegistry, new SystemIndices(Map.of()), false);
                actions.put(CreateIndexAction.INSTANCE,
                    new TransportCreateIndexAction(
                        transportService, clusterService, threadPool,
                        metadataCreateIndexService,
                        actionFilters, indexNameExpressionResolver
                    ));
                final MappingUpdatedAction mappingUpdatedAction = new MappingUpdatedAction(settings, clusterSettings, clusterService);
                final IndexingPressure indexingMemoryLimits = new IndexingPressure(settings);
                mappingUpdatedAction.setClient(client);
                actions.put(BulkAction.INSTANCE,
                    new TransportBulkAction(threadPool, transportService, clusterService,
                        new IngestService(
                            clusterService, threadPool, environment, scriptService,
                            new AnalysisModule(environment, Collections.emptyList()).getAnalysisRegistry(),
                            Collections.emptyList(), client),
                        client, actionFilters, indexNameExpressionResolver,
                        new AutoCreateIndex(settings, clusterSettings, indexNameExpressionResolver),
                        new IndexingPressure(settings)
                    ));
                final TransportShardBulkAction transportShardBulkAction = new TransportShardBulkAction(settings, transportService,
                    clusterService, indicesService, threadPool, shardStateAction, mappingUpdatedAction, new UpdateHelper(scriptService),
                    actionFilters, indexingMemoryLimits);
                actions.put(TransportShardBulkAction.TYPE, transportShardBulkAction);
                final RestoreService restoreService = new RestoreService(
                    clusterService, repositoriesService, allocationService,
                    metadataCreateIndexService,
                    new MetadataIndexUpgradeService(
                        settings, namedXContentRegistry,
                        mapperRegistry,
<<<<<<< HEAD
                        indexScopedSettings, null),
=======
                        indexScopedSettings,
                        new SystemIndices(Map.of())),
>>>>>>> bfda26ea
                    clusterSettings,
                        shardLimitValidator
                );
                actions.put(PutMappingAction.INSTANCE,
                    new TransportPutMappingAction(transportService, clusterService, threadPool, metadataMappingService,
                        actionFilters, indexNameExpressionResolver, new RequestValidators<>(Collections.emptyList())));
                actions.put(AutoPutMappingAction.INSTANCE,
                    new TransportAutoPutMappingAction(transportService, clusterService, threadPool, metadataMappingService,
                        actionFilters, indexNameExpressionResolver));
                final ResponseCollectorService responseCollectorService = new ResponseCollectorService(clusterService);
                final SearchTransportService searchTransportService = new SearchTransportService(transportService,
                    SearchExecutionStatsCollector.makeWrapper(responseCollectorService));
                final SearchService searchService = new SearchService(clusterService, indicesService, threadPool, scriptService,
                    bigArrays, new FetchPhase(Collections.emptyList()), responseCollectorService, new NoneCircuitBreakerService());
                SearchPhaseController searchPhaseController = new SearchPhaseController(
                    writableRegistry(), searchService::aggReduceContextBuilder);
                actions.put(SearchAction.INSTANCE,
                    new TransportSearchAction(client, threadPool, transportService, searchService,
                        searchTransportService, searchPhaseController, clusterService,
                        actionFilters, indexNameExpressionResolver));
                actions.put(RestoreSnapshotAction.INSTANCE,
                    new TransportRestoreSnapshotAction(transportService, clusterService, threadPool, restoreService, actionFilters,
                        indexNameExpressionResolver));
                actions.put(DeleteIndexAction.INSTANCE,
                    new TransportDeleteIndexAction(
                        transportService, clusterService, threadPool,
                        new MetadataDeleteIndexService(settings, clusterService, allocationService), actionFilters,
                        indexNameExpressionResolver, new DestructiveOperations(settings, clusterSettings)));
                actions.put(PutRepositoryAction.INSTANCE,
                    new TransportPutRepositoryAction(
                        transportService, clusterService, repositoriesService, threadPool,
                        actionFilters, indexNameExpressionResolver
                    ));
                actions.put(CleanupRepositoryAction.INSTANCE, new TransportCleanupRepositoryAction(transportService, clusterService,
                    repositoriesService, snapshotsService, threadPool, actionFilters, indexNameExpressionResolver));
                actions.put(CreateSnapshotAction.INSTANCE,
                    new TransportCreateSnapshotAction(
                        transportService, clusterService, threadPool,
                        snapshotsService, actionFilters, indexNameExpressionResolver
                    ));
                actions.put(ClusterRerouteAction.INSTANCE,
                    new TransportClusterRerouteAction(transportService, clusterService, threadPool, allocationService,
                        actionFilters, indexNameExpressionResolver));
                actions.put(ClusterStateAction.INSTANCE,
                    new TransportClusterStateAction(transportService, clusterService, threadPool,
                        actionFilters, indexNameExpressionResolver));
                actions.put(IndicesShardStoresAction.INSTANCE,
                    new TransportIndicesShardStoresAction(
                        transportService, clusterService, threadPool, actionFilters, indexNameExpressionResolver,
                        client));
                actions.put(TransportNodesListGatewayStartedShards.TYPE, new TransportNodesListGatewayStartedShards(settings,
                    threadPool, clusterService, transportService, actionFilters, nodeEnv, indicesService, namedXContentRegistry));
                actions.put(DeleteSnapshotAction.INSTANCE,
                    new TransportDeleteSnapshotAction(
                        transportService, clusterService, threadPool,
                        snapshotsService, actionFilters, indexNameExpressionResolver
                    ));
                client.initialize(actions, transportService.getTaskManager(),
                    () -> clusterService.localNode().getId(), transportService.getRemoteClusterService());
            }

            private Repository.Factory getRepoFactory(Environment environment) {
                // Run half the tests with the eventually consistent repository
                if (blobStoreContext == null) {
                    return metadata -> new FsRepository(metadata, environment, xContentRegistry(), clusterService,
                        recoverySettings) {
                        @Override
                        protected void assertSnapshotOrGenericThread() {
                            // eliminate thread name check as we create repo in the test thread
                        }
                    };
                } else {
                    return metadata ->
                        new MockEventuallyConsistentRepository(metadata, xContentRegistry(), clusterService, recoverySettings,
                            blobStoreContext, random());
                }
            }
            public void restart() {
                testClusterNodes.disconnectNode(this);
                final ClusterState oldState = this.clusterService.state();
                stop();
                nodes.remove(node.getName());
                scheduleSoon(() -> {
                    try {
                        final TestClusterNode restartedNode = new TestClusterNode(
                            new DiscoveryNode(node.getName(), node.getId(), node.getAddress(), emptyMap(),
                                node.getRoles(), Version.CURRENT));
                        nodes.put(node.getName(), restartedNode);
                        restartedNode.start(oldState);
                    } catch (IOException e) {
                        throw new AssertionError(e);
                    }
                });
            }

            public void stop() {
                testClusterNodes.disconnectNode(this);
                indicesService.close();
                clusterService.close();
                nodeConnectionsService.stop();
                indicesClusterStateService.close();
                if (coordinator != null) {
                    coordinator.close();
                }
                nodeEnv.close();
            }

            public void start(ClusterState initialState) {
                transportService.start();
                transportService.acceptIncomingRequests();
                snapshotsService.start();
                snapshotShardsService.start();
                repositoriesService.start();
                final CoordinationState.PersistedState persistedState =
                    new InMemoryPersistedState(initialState.term(), stateForNode(initialState, node));
                coordinator = new Coordinator(node.getName(), clusterService.getSettings(),
                    clusterService.getClusterSettings(), transportService, namedWriteableRegistry,
                    allocationService, masterService, () -> persistedState,
                    hostsResolver -> nodes.values().stream().filter(n -> n.node.isMasterNode())
                        .map(n -> n.node.getAddress()).collect(Collectors.toList()),
                    clusterService.getClusterApplierService(), Collections.emptyList(), random(),
                    new BatchedRerouteService(clusterService, allocationService::reroute), ElectionStrategy.DEFAULT_INSTANCE,
                    () -> new StatusInfo(HEALTHY, "healthy-info"));
                masterService.setClusterStatePublisher(coordinator);
                coordinator.start();
                clusterService.getClusterApplierService().setNodeConnectionsService(nodeConnectionsService);
                nodeConnectionsService.start();
                clusterService.start();
                indicesService.start();
                indicesClusterStateService.start();
                coordinator.startInitialJoin();
            }
        }
    }
}<|MERGE_RESOLUTION|>--- conflicted
+++ resolved
@@ -1589,12 +1589,9 @@
                     new MetadataIndexUpgradeService(
                         settings, namedXContentRegistry,
                         mapperRegistry,
-<<<<<<< HEAD
-                        indexScopedSettings, null),
-=======
                         indexScopedSettings,
-                        new SystemIndices(Map.of())),
->>>>>>> bfda26ea
+                        new SystemIndices(Map.of()),
+                        null),
                     clusterSettings,
                         shardLimitValidator
                 );
