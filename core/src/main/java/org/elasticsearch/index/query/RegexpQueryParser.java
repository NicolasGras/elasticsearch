/*
 * Licensed to Elasticsearch under one or more contributor
 * license agreements. See the NOTICE file distributed with
 * this work for additional information regarding copyright
 * ownership. Elasticsearch licenses this file to you under
 * the Apache License, Version 2.0 (the "License"); you may
 * not use this file except in compliance with the License.
 * You may obtain a copy of the License at
 *
 *    http://www.apache.org/licenses/LICENSE-2.0
 *
 * Unless required by applicable law or agreed to in writing,
 * software distributed under the License is distributed on an
 * "AS IS" BASIS, WITHOUT WARRANTIES OR CONDITIONS OF ANY
 * KIND, either express or implied.  See the License for the
 * specific language governing permissions and limitations
 * under the License.
 */

package org.elasticsearch.index.query;

import org.apache.lucene.index.Term;
import org.apache.lucene.search.MultiTermQuery;
import org.apache.lucene.search.Query;
import org.apache.lucene.search.RegexpQuery;
import org.apache.lucene.util.automaton.Operations;
import org.elasticsearch.common.inject.Inject;
import org.elasticsearch.common.lucene.BytesRefs;
import org.elasticsearch.common.xcontent.XContentParser;
import org.elasticsearch.index.mapper.MappedFieldType;
import org.elasticsearch.index.query.support.QueryParsers;

import java.io.IOException;

/**
 *
 */
public class RegexpQueryParser extends BaseQueryParserTemp {

    public static final int DEFAULT_FLAGS_VALUE = RegexpFlag.ALL.value();

    @Inject
    public RegexpQueryParser() {
    }

    @Override
    public String[] names() {
        return new String[]{RegexpQueryBuilder.NAME};
    }

    @Override
    public Query parse(QueryParseContext parseContext) throws IOException, QueryParsingException {
        XContentParser parser = parseContext.parser();

        String fieldName = parser.currentName();
        String rewriteMethod = null;

        Object value = null;
<<<<<<< HEAD
        float boost = AbstractQueryBuilder.DEFAULT_BOOST;
        int flagsValue = -1;
=======
        float boost = 1.0f;
        int flagsValue = DEFAULT_FLAGS_VALUE;
>>>>>>> a6c00073
        int maxDeterminizedStates = Operations.DEFAULT_MAX_DETERMINIZED_STATES;
        String queryName = null;
        String currentFieldName = null;
        XContentParser.Token token;
        while ((token = parser.nextToken()) != XContentParser.Token.END_OBJECT) {
            if (token == XContentParser.Token.FIELD_NAME) {
                currentFieldName = parser.currentName();
            } else if (parseContext.isDeprecatedSetting(currentFieldName)) {
                // skip
            } else if (token == XContentParser.Token.START_OBJECT) {
                fieldName = currentFieldName;
                while ((token = parser.nextToken()) != XContentParser.Token.END_OBJECT) {
                    if (token == XContentParser.Token.FIELD_NAME) {
                        currentFieldName = parser.currentName();
                    } else {
                        if ("value".equals(currentFieldName)) {
                            value = parser.objectBytes();
                        } else if ("boost".equals(currentFieldName)) {
                            boost = parser.floatValue();
                        } else if ("rewrite".equals(currentFieldName)) {
                            rewriteMethod = parser.textOrNull();
                        } else if ("flags".equals(currentFieldName)) {
                            String flags = parser.textOrNull();
                            flagsValue = RegexpFlag.resolveValue(flags);
                        } else if ("max_determinized_states".equals(currentFieldName)) {
                            maxDeterminizedStates = parser.intValue();
                        } else if ("flags_value".equals(currentFieldName)) {
                            flagsValue = parser.intValue();
                        } else if ("_name".equals(currentFieldName)) {
                            queryName = parser.text();
                        } else {
                            throw new QueryParsingException(parseContext, "[regexp] query does not support [" + currentFieldName + "]");
                        }
                    }
                }
            } else {
                if ("_name".equals(currentFieldName)) {
                    queryName = parser.text();
                } else {
                    fieldName = currentFieldName;
                    value = parser.objectBytes();
                }
            }
        }

        if (value == null) {
            throw new QueryParsingException(parseContext, "No value specified for regexp query");
        }

        MultiTermQuery.RewriteMethod method = QueryParsers.parseRewriteMethod(rewriteMethod, null);

        Query query = null;
        MappedFieldType fieldType = parseContext.fieldMapper(fieldName);
        if (fieldType != null) {
            query = fieldType.regexpQuery(value, flagsValue, maxDeterminizedStates, method, parseContext);
        }
        if (query == null) {
            RegexpQuery regexpQuery = new RegexpQuery(new Term(fieldName, BytesRefs.toBytesRef(value)), flagsValue, maxDeterminizedStates);
            if (method != null) {
                regexpQuery.setRewriteMethod(method);
            }
            query = regexpQuery;
        }
        query.setBoost(boost);
        if (queryName != null) {
            parseContext.addNamedQuery(queryName, query);
        }
        return query;
    }

    @Override
    public RegexpQueryBuilder getBuilderPrototype() {
        return RegexpQueryBuilder.PROTOTYPE;
    }


}<|MERGE_RESOLUTION|>--- conflicted
+++ resolved
@@ -56,13 +56,8 @@
         String rewriteMethod = null;
 
         Object value = null;
-<<<<<<< HEAD
         float boost = AbstractQueryBuilder.DEFAULT_BOOST;
-        int flagsValue = -1;
-=======
-        float boost = 1.0f;
         int flagsValue = DEFAULT_FLAGS_VALUE;
->>>>>>> a6c00073
         int maxDeterminizedStates = Operations.DEFAULT_MAX_DETERMINIZED_STATES;
         String queryName = null;
         String currentFieldName = null;
