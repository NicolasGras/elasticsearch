/*
 * Licensed to Elasticsearch under one or more contributor
 * license agreements. See the NOTICE file distributed with
 * this work for additional information regarding copyright
 * ownership. Elasticsearch licenses this file to you under
 * the Apache License, Version 2.0 (the "License"); you may
 * not use this file except in compliance with the License.
 * You may obtain a copy of the License at
 *
 *    http://www.apache.org/licenses/LICENSE-2.0
 *
 * Unless required by applicable law or agreed to in writing,
 * software distributed under the License is distributed on an
 * "AS IS" BASIS, WITHOUT WARRANTIES OR CONDITIONS OF ANY
 * KIND, either express or implied.  See the License for the
 * specific language governing permissions and limitations
 * under the License.
 */

package org.elasticsearch.index.query;

import org.apache.lucene.search.Query;
import org.elasticsearch.ElasticsearchParseException;
import org.elasticsearch.Version;
import org.elasticsearch.common.geo.GeoPoint;
import org.elasticsearch.common.geo.GeoUtils;
import org.elasticsearch.common.inject.Inject;
import org.elasticsearch.common.xcontent.XContentParser;
import org.elasticsearch.index.fielddata.IndexGeoPointFieldData;
import org.elasticsearch.index.mapper.MappedFieldType;
import org.elasticsearch.index.mapper.geo.GeoPointFieldMapper;
import org.elasticsearch.index.search.geo.InMemoryGeoBoundingBoxQuery;
import org.elasticsearch.index.search.geo.IndexedGeoBoundingBoxQuery;

import java.io.IOException;

/**
 *
 */
public class GeoBoundingBoxQueryParser extends BaseQueryParserTemp {

    public static final String NAME = "geo_bbox";

    public static final String TOP = "top";
    public static final String LEFT = "left";
    public static final String RIGHT = "right";
    public static final String BOTTOM = "bottom";

    public static final String TOP_LEFT = TOP + "_" + LEFT;
    public static final String TOP_RIGHT = TOP + "_" + RIGHT;
    public static final String BOTTOM_LEFT = BOTTOM + "_" + LEFT;
    public static final String BOTTOM_RIGHT = BOTTOM + "_" + RIGHT;

    public static final String TOPLEFT = "topLeft";
    public static final String TOPRIGHT = "topRight";
    public static final String BOTTOMLEFT = "bottomLeft";
    public static final String BOTTOMRIGHT = "bottomRight";

    public static final String FIELD = "field";

    @Inject
    public GeoBoundingBoxQueryParser() {
    }

    @Override
    public String[] names() {
        return new String[]{GeoBoundingBoxQueryBuilder.NAME, "geoBbox", "geo_bounding_box", "geoBoundingBox"};
    }

    @Override
    public Query parse(QueryShardContext context) throws IOException, QueryParsingException {
        QueryParseContext parseContext = context.parseContext();
        XContentParser parser = parseContext.parser();

        String fieldName = null;

        double top = Double.NaN;
        double bottom = Double.NaN;
        double left = Double.NaN;
        double right = Double.NaN;

        float boost = AbstractQueryBuilder.DEFAULT_BOOST;
        String queryName = null;
        String currentFieldName = null;
        XContentParser.Token token;
        final boolean indexCreatedBeforeV2_0 = parseContext.indexVersionCreated().before(Version.V_2_0_0);
        boolean coerce = false;
        boolean ignoreMalformed = false;

        GeoPoint sparse = new GeoPoint();

        String type = "memory";

        while ((token = parser.nextToken()) != XContentParser.Token.END_OBJECT) {
            if (token == XContentParser.Token.FIELD_NAME) {
                currentFieldName = parser.currentName();
            } else if (token == XContentParser.Token.START_OBJECT) {
                fieldName = currentFieldName;

                while ((token = parser.nextToken()) != XContentParser.Token.END_OBJECT) {
                    if (token == XContentParser.Token.FIELD_NAME) {
                        currentFieldName = parser.currentName();
                        token = parser.nextToken();
                        if (parseContext.isDeprecatedSetting(currentFieldName)) {
                            // skip
                        } else if (FIELD.equals(currentFieldName)) {
                            fieldName = parser.text();
                        } else if (TOP.equals(currentFieldName)) {
                            top = parser.doubleValue();
                        } else if (BOTTOM.equals(currentFieldName)) {
                            bottom = parser.doubleValue();
                        } else if (LEFT.equals(currentFieldName)) {
                            left = parser.doubleValue();
                        } else if (RIGHT.equals(currentFieldName)) {
                            right = parser.doubleValue();
                        } else {
                            if (TOP_LEFT.equals(currentFieldName) || TOPLEFT.equals(currentFieldName)) {
                                GeoUtils.parseGeoPoint(parser, sparse);
                                top = sparse.getLat();
                                left = sparse.getLon();
                            } else if (BOTTOM_RIGHT.equals(currentFieldName) || BOTTOMRIGHT.equals(currentFieldName)) {
                                GeoUtils.parseGeoPoint(parser, sparse);
                                bottom = sparse.getLat();
                                right = sparse.getLon();
                            } else if (TOP_RIGHT.equals(currentFieldName) || TOPRIGHT.equals(currentFieldName)) {
                                GeoUtils.parseGeoPoint(parser, sparse);
                                top = sparse.getLat();
                                right = sparse.getLon();
                            } else if (BOTTOM_LEFT.equals(currentFieldName) || BOTTOMLEFT.equals(currentFieldName)) {
                                GeoUtils.parseGeoPoint(parser, sparse);
                                bottom = sparse.getLat();
                                left = sparse.getLon();
                            } else {
                                throw new ElasticsearchParseException("failed to parse [{}] query. unexpected field [{}]", NAME, currentFieldName);
                            }
                        }
                    } else {
                        throw new ElasticsearchParseException("failed to parse [{}] query. field name expected but [{}] found", NAME, token);
                    }
                }
            } else if (token.isValue()) {
                if ("_name".equals(currentFieldName)) {
                    queryName = parser.text();
<<<<<<< HEAD
                } else if ("boost".equals(currentFieldName)) {
                    boost = parser.floatValue();
                } else if ("normalize".equals(currentFieldName)) {
                    normalize = parser.booleanValue();
=======
                } else if ("coerce".equals(currentFieldName) || (indexCreatedBeforeV2_0 && "normalize".equals(currentFieldName))) {
                    coerce = parser.booleanValue();
                    if (coerce == true) {
                        ignoreMalformed = true;
                    }
>>>>>>> 34635a4b
                } else if ("type".equals(currentFieldName)) {
                    type = parser.text();
                } else if ("ignore_malformed".equals(currentFieldName) && coerce == false) {
                    ignoreMalformed = parser.booleanValue();
                } else {
                    throw new QueryParsingException(parseContext, "failed to parse [{}] query. unexpected field [{}]", NAME, currentFieldName);
                }
            }
        }

        final GeoPoint topLeft = sparse.reset(top, left);  //just keep the object
        final GeoPoint bottomRight = new GeoPoint(bottom, right);

<<<<<<< HEAD
        if (normalize) {
            // Special case: if the difference bettween the left and right is 360 and the right is greater than the left, we are asking for
=======
        // validation was not available prior to 2.x, so to support bwc percolation queries we only ignore_malformed on 2.x created indexes
        if (!indexCreatedBeforeV2_0 && !ignoreMalformed) {
            if (topLeft.lat() > 90.0 || topLeft.lat() < -90.0) {
                throw new QueryParsingException(parseContext, "illegal latitude value [{}] for [{}]", topLeft.lat(), NAME);
            }
            if (topLeft.lon() > 180.0 || topLeft.lon() < -180) {
                throw new QueryParsingException(parseContext, "illegal longitude value [{}] for [{}]", topLeft.lon(), NAME);
            }
            if (bottomRight.lat() > 90.0 || bottomRight.lat() < -90.0) {
                throw new QueryParsingException(parseContext, "illegal latitude value [{}] for [{}]", bottomRight.lat(), NAME);
            }
            if (bottomRight.lon() > 180.0 || bottomRight.lon() < -180) {
                throw new QueryParsingException(parseContext, "illegal longitude value [{}] for [{}]", bottomRight.lon(), NAME);
            }
        }

        if (coerce) {
            // Special case: if the difference between the left and right is 360 and the right is greater than the left, we are asking for
>>>>>>> 34635a4b
            // the complete longitude range so need to set longitude to the complete longditude range
            boolean completeLonRange = ((right - left) % 360 == 0 && right > left);
            GeoUtils.normalizePoint(topLeft, true, !completeLonRange);
            GeoUtils.normalizePoint(bottomRight, true, !completeLonRange);
            if (completeLonRange) {
                topLeft.resetLon(-180);
                bottomRight.resetLon(180);
            }
        }

        MappedFieldType fieldType = context.fieldMapper(fieldName);
        if (fieldType == null) {
            throw new QueryParsingException(parseContext, "failed to parse [{}] query. could not find [{}] field [{}]", NAME, GeoPointFieldMapper.CONTENT_TYPE, fieldName);
        }
        if (!(fieldType instanceof GeoPointFieldMapper.GeoPointFieldType)) {
            throw new QueryParsingException(parseContext, "failed to parse [{}] query. field [{}] is expected to be of type [{}], but is of [{}] type instead", NAME, fieldName, GeoPointFieldMapper.CONTENT_TYPE, fieldType.typeName());
        }
        GeoPointFieldMapper.GeoPointFieldType geoFieldType = ((GeoPointFieldMapper.GeoPointFieldType) fieldType);

        Query filter;
        if ("indexed".equals(type)) {
            filter = IndexedGeoBoundingBoxQuery.create(topLeft, bottomRight, geoFieldType);
        } else if ("memory".equals(type)) {
            IndexGeoPointFieldData indexFieldData = context.getForField(fieldType);
            filter = new InMemoryGeoBoundingBoxQuery(topLeft, bottomRight, indexFieldData);
        } else {
            throw new QueryParsingException(parseContext, "failed to parse [{}] query. geo bounding box type [{}] is not supported. either [indexed] or [memory] are allowed", NAME, type);
        }
        if (filter != null) {
            filter.setBoost(boost);
        }
        if (queryName != null) {
            context.addNamedQuery(queryName, filter);
        }
        return filter;
    }

    @Override
    public GeoBoundingBoxQueryBuilder getBuilderPrototype() {
        return GeoBoundingBoxQueryBuilder.PROTOTYPE;
    }
}<|MERGE_RESOLUTION|>--- conflicted
+++ resolved
@@ -83,7 +83,7 @@
         String queryName = null;
         String currentFieldName = null;
         XContentParser.Token token;
-        final boolean indexCreatedBeforeV2_0 = parseContext.indexVersionCreated().before(Version.V_2_0_0);
+        final boolean indexCreatedBeforeV2_0 = parseContext.shardContext().indexVersionCreated().before(Version.V_2_0_0);
         boolean coerce = false;
         boolean ignoreMalformed = false;
 
@@ -141,18 +141,13 @@
             } else if (token.isValue()) {
                 if ("_name".equals(currentFieldName)) {
                     queryName = parser.text();
-<<<<<<< HEAD
                 } else if ("boost".equals(currentFieldName)) {
                     boost = parser.floatValue();
-                } else if ("normalize".equals(currentFieldName)) {
-                    normalize = parser.booleanValue();
-=======
                 } else if ("coerce".equals(currentFieldName) || (indexCreatedBeforeV2_0 && "normalize".equals(currentFieldName))) {
                     coerce = parser.booleanValue();
-                    if (coerce == true) {
+                    if (coerce) {
                         ignoreMalformed = true;
                     }
->>>>>>> 34635a4b
                 } else if ("type".equals(currentFieldName)) {
                     type = parser.text();
                 } else if ("ignore_malformed".equals(currentFieldName) && coerce == false) {
@@ -166,10 +161,6 @@
         final GeoPoint topLeft = sparse.reset(top, left);  //just keep the object
         final GeoPoint bottomRight = new GeoPoint(bottom, right);
 
-<<<<<<< HEAD
-        if (normalize) {
-            // Special case: if the difference bettween the left and right is 360 and the right is greater than the left, we are asking for
-=======
         // validation was not available prior to 2.x, so to support bwc percolation queries we only ignore_malformed on 2.x created indexes
         if (!indexCreatedBeforeV2_0 && !ignoreMalformed) {
             if (topLeft.lat() > 90.0 || topLeft.lat() < -90.0) {
@@ -188,7 +179,6 @@
 
         if (coerce) {
             // Special case: if the difference between the left and right is 360 and the right is greater than the left, we are asking for
->>>>>>> 34635a4b
             // the complete longitude range so need to set longitude to the complete longditude range
             boolean completeLonRange = ((right - left) % 360 == 0 && right > left);
             GeoUtils.normalizePoint(topLeft, true, !completeLonRange);
